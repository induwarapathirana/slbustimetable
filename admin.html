--- conflicted
+++ resolved
@@ -235,12 +235,6 @@
             token: localStorage.getItem(TOKEN_KEY) || null,
             buses: [],
             sortable: null,
-<<<<<<< HEAD
-            locations: [],
-            fares: [],
-            fareLookup: {},
-=======
->>>>>>> 08db9318
         };
 
         const loginScreen = document.getElementById('login-screen');
@@ -264,12 +258,6 @@
         const busIdInput = document.getElementById('bus-id');
         const availabilityContainer = document.getElementById('availability-checkboxes');
         const stopsTextarea = document.getElementById('stops');
-<<<<<<< HEAD
-        const priceInput = document.getElementById('price');
-        const departsFromInput = document.getElementById('departsFrom');
-        const arrivesAtInput = document.getElementById('arrivesAt');
-=======
->>>>>>> 08db9318
 
         const bulkModal = document.getElementById('bulk-add-modal');
         const showBulkModalButton = document.getElementById('show-bulk-add-modal');
@@ -278,115 +266,8 @@
         const bulkAvailabilityContainer = document.getElementById('bulk-availability-checkboxes');
         const bulkStopsTextarea = document.getElementById('bulk-stops');
         const bulkMessage = document.getElementById('bulk-add-message');
-<<<<<<< HEAD
-        const bulkPriceInput = document.getElementById('bulk-price');
-        const bulkDepartsInput = document.getElementById('bulk-departsFrom');
-        const bulkArrivesInput = document.getElementById('bulk-arrivesAt');
-
-        const locationForm = document.getElementById('location-form');
-        const locationNameInput = document.getElementById('location-name');
-        const locationMessage = document.getElementById('location-message');
-        const locationList = document.getElementById('location-list');
-        const locationDatalist = document.getElementById('locations-list');
-        const refreshMatrixButton = document.getElementById('refresh-matrix');
-
-        const fareForm = document.getElementById('fare-form');
-        const fareOriginInput = document.getElementById('fare-origin');
-        const fareDestinationInput = document.getElementById('fare-destination');
-        const farePriceInput = document.getElementById('fare-price');
-        const fareMessage = document.getElementById('fare-message');
-        const fareTable = document.getElementById('fare-table');
-        const fareEmpty = document.getElementById('fare-empty');
-
-        locationMessage.className = 'text-sm text-slate-500';
-        fareMessage.className = 'text-sm text-slate-500';
 
         const busFields = ['route', 'operator', 'departsFrom', 'arrivesAt', 'departureTime', 'arrivalTime', 'price', 'expresswayEntrance', 'expresswayExit'];
-
-        function buildFareLookup() {
-            state.fareLookup = {};
-            state.fares.forEach(fare => {
-                const key = `${fare.origin.toLowerCase()}|${fare.destination.toLowerCase()}`;
-                state.fareLookup[key] = fare.price;
-            });
-        }
-
-        function formatRelativeTime(value) {
-            if (!value) return 'just now';
-            const date = new Date(value);
-            if (Number.isNaN(date.getTime())) return 'recently';
-            const diff = Date.now() - date.getTime();
-            if (diff < 60000) return 'moments ago';
-            if (diff < 3600000) {
-                const mins = Math.round(diff / 60000);
-                return `${mins} min${mins === 1 ? '' : 's'} ago`;
-            }
-            if (diff < 86400000) {
-                const hours = Math.round(diff / 3600000);
-                return `${hours} hr${hours === 1 ? '' : 's'} ago`;
-            }
-            const days = Math.round(diff / 86400000);
-            return `${days} day${days === 1 ? '' : 's'} ago`;
-        }
-
-        function updateLocationOptions() {
-            const unique = Array.from(new Set(state.locations)).sort((a, b) => a.localeCompare(b));
-            locationDatalist.innerHTML = '';
-            unique.forEach((name) => {
-                const option = document.createElement('option');
-                option.value = name;
-                locationDatalist.appendChild(option);
-            });
-        }
-
-        function renderLocationList() {
-            if (!state.locations.length) {
-                locationList.innerHTML = '<p class="text-sm text-gray-500 p-3">No destinations yet. Add one above.</p>';
-                return;
-            }
-            const sorted = Array.from(new Set(state.locations)).sort((a, b) => a.localeCompare(b));
-            locationList.innerHTML = sorted.map(name => `
-                <div class="px-3 py-2 flex items-center justify-between">
-                    <span class="text-sm text-gray-700">${name}</span>
-                </div>
-            `).join('');
-        }
-
-        function renderFareTable() {
-            fareTable.innerHTML = '';
-            if (!state.fares.length) {
-                fareEmpty.classList.remove('hidden');
-                return;
-            }
-            fareEmpty.classList.add('hidden');
-            state.fares.forEach(fare => {
-                const row = document.createElement('tr');
-                row.innerHTML = `
-                    <td class="px-3 py-2 text-gray-700">${fare.origin}</td>
-                    <td class="px-3 py-2 text-gray-700">${fare.destination}</td>
-                    <td class="px-3 py-2 font-medium text-gray-900">${fare.price}</td>
-                    <td class="px-3 py-2 text-right text-xs text-gray-500">${formatRelativeTime(fare.updatedAt)}</td>
-                `;
-                fareTable.appendChild(row);
-            });
-        }
-
-        function resetPriceAutofill(input) {
-            if (!input) return;
-            input.dataset.autofilled = 'false';
-            input.classList.remove('bg-amber-50', 'border-amber-300');
-        }
-
-        function applyPriceSuggestion(originValue, destinationValue, input) {
-            if (!input) return;
-            const key = `${originValue.trim().toLowerCase()}|${destinationValue.trim().toLowerCase()}`;
-            const suggested = state.fareLookup[key];
-            if (suggested && (!input.value || input.dataset.autofilled === 'true')) {
-                input.value = suggested;
-                input.dataset.autofilled = 'true';
-                input.classList.add('bg-amber-50', 'border-amber-300');
-            }
-        }
 
         function toggleView() {
             const isAuthenticated = Boolean(state.token);
@@ -394,7 +275,6 @@
                 loginScreen.classList.add('hidden');
                 dashboard.classList.remove('hidden');
                 loadBuses();
-                loadPriceMatrix();
             } else {
                 loginScreen.classList.remove('hidden');
                 dashboard.classList.add('hidden');
@@ -434,56 +314,6 @@
             return Array.from(container.querySelectorAll('input[type="checkbox"]:checked')).map(input => input.value);
         }
 
-=======
-
-        const busFields = ['route', 'operator', 'departsFrom', 'arrivesAt', 'departureTime', 'arrivalTime', 'price', 'expresswayEntrance', 'expresswayExit'];
-
-        function toggleView() {
-            const isAuthenticated = Boolean(state.token);
-            if (isAuthenticated) {
-                loginScreen.classList.add('hidden');
-                dashboard.classList.remove('hidden');
-                loadBuses();
-            } else {
-                loginScreen.classList.remove('hidden');
-                dashboard.classList.add('hidden');
-            }
-        }
-
-        async function fetchWithAuth(url, options = {}) {
-            const headers = new Headers(options.headers || {});
-            if (!(options.body instanceof FormData)) {
-                headers.set('Content-Type', 'application/json');
-            }
-            if (state.token) {
-                headers.set('Authorization', `Bearer ${state.token}`);
-            }
-            const response = await fetch(url, { ...options, headers });
-            if (response.status === 401) {
-                handleLogout();
-                throw new Error('Unauthorized');
-            }
-            return response;
-        }
-
-        function renderAvailabilityCheckboxes(container) {
-            container.innerHTML = '';
-            DAYS.forEach(day => {
-                const id = `${container.id}-${day}`;
-                const wrapper = document.createElement('label');
-                wrapper.className = 'flex items-center gap-2 text-sm';
-                wrapper.innerHTML = `
-                    <input type="checkbox" value="${day}" id="${id}" class="rounded text-indigo-600 focus:ring-indigo-500">
-                    <span>${day}</span>`;
-                container.appendChild(wrapper);
-            });
-        }
-
-        function getSelectedDays(container) {
-            return Array.from(container.querySelectorAll('input[type="checkbox"]:checked')).map(input => input.value);
-        }
-
->>>>>>> 08db9318
         function setSelectedDays(container, days = []) {
             const values = new Set(days);
             container.querySelectorAll('input[type="checkbox"]').forEach(input => {
@@ -502,12 +332,7 @@
             stopsTextarea.value = bus && Array.isArray(bus.stops) ? bus.stops.join('
 ') : '';
             setSelectedDays(availabilityContainer, bus ? bus.availability : []);
-<<<<<<< HEAD
-            resetPriceAutofill(priceInput);
             busModal.classList.remove('hidden');
-            if (!bus) {
-                applyPriceSuggestion(departsFromInput.value, arrivesAtInput.value, priceInput);
-            }
         }
 
         function closeBusModal() {
@@ -519,9 +344,7 @@
             bulkMessage.textContent = '';
             bulkStopsTextarea.value = '';
             setSelectedDays(bulkAvailabilityContainer, []);
-            resetPriceAutofill(bulkPriceInput);
             bulkModal.classList.remove('hidden');
-            applyPriceSuggestion(bulkDepartsInput.value || '', bulkArrivesInput.value || '', bulkPriceInput);
         }
 
         function closeBulkModal() {
@@ -551,50 +374,6 @@
             }
         }
 
-=======
-            busModal.classList.remove('hidden');
-        }
-
-        function closeBusModal() {
-            busModal.classList.add('hidden');
-        }
-
-        function openBulkModal() {
-            bulkForm.reset();
-            bulkMessage.textContent = '';
-            bulkStopsTextarea.value = '';
-            setSelectedDays(bulkAvailabilityContainer, []);
-            bulkModal.classList.remove('hidden');
-        }
-
-        function closeBulkModal() {
-            bulkModal.classList.add('hidden');
-        }
-
-        async function handleLogin(event) {
-            event.preventDefault();
-            loginError.textContent = '';
-            const email = document.getElementById('email').value.trim();
-            const password = document.getElementById('password').value;
-            try {
-                const response = await fetch('/api/login', {
-                    method: 'POST',
-                    headers: { 'Content-Type': 'application/json' },
-                    body: JSON.stringify({ email, password })
-                });
-                const data = await response.json();
-                if (!response.ok) {
-                    throw new Error(data.message || 'Login failed');
-                }
-                state.token = data.token;
-                localStorage.setItem(TOKEN_KEY, data.token);
-                toggleView();
-            } catch (error) {
-                loginError.textContent = error.message;
-            }
-        }
-
->>>>>>> 08db9318
         function handleLogout() {
             state.token = null;
             localStorage.removeItem(TOKEN_KEY);
@@ -617,31 +396,6 @@
             }
         }
 
-<<<<<<< HEAD
-        async function loadPriceMatrix() {
-            try {
-                const response = await fetchWithAuth('/api/price-matrix');
-                if (!response.ok) throw new Error('Failed to load price matrix');
-                const data = await response.json();
-                state.locations = Array.isArray(data.locations) ? data.locations.map(item => item.name) : [];
-                state.fares = Array.isArray(data.fares) ? data.fares : [];
-                buildFareLookup();
-                renderLocationList();
-                renderFareTable();
-                updateLocationOptions();
-                locationMessage.textContent = '';
-                locationMessage.className = 'text-sm text-slate-500';
-                fareMessage.textContent = '';
-                fareMessage.className = 'text-sm text-slate-500';
-            } catch (error) {
-                console.error('Matrix load failed', error);
-                locationMessage.textContent = error.message;
-                locationMessage.className = 'text-sm text-red-600';
-            }
-        }
-
-=======
->>>>>>> 08db9318
         function renderBusTable() {
             loading.classList.add('hidden');
             busTableBody.innerHTML = '';
@@ -760,22 +514,14 @@
             }
             payload.availability = getSelectedDays(availabilityContainer);
             payload.stops = stopsTextarea.value
-<<<<<<< HEAD
-                .split(/\n/)
-=======
                 .split(/
 ?
 /)
->>>>>>> 08db9318
                 .map(line => line.trim())
                 .filter(Boolean);
             return payload;
         }
 
-<<<<<<< HEAD
-
-=======
->>>>>>> 08db9318
         async function handleDelete(event) {
             const id = event.target.dataset.id;
             if (!id) return;
@@ -800,16 +546,9 @@
             event.preventDefault();
             bulkMessage.textContent = '';
             const availability = getSelectedDays(bulkAvailabilityContainer);
-<<<<<<< HEAD
-            const stops = bulkStopsTextarea.value
-                .split(/\n/)
-                .map(line => line.trim())
-                .filter(Boolean);
-=======
             const stops = bulkStopsTextarea.value.split(/
 ?
 /).map(line => line.trim()).filter(Boolean);
->>>>>>> 08db9318
 
             const route = document.getElementById('bulk-route').value.trim();
             const operator = document.getElementById('bulk-operator').value.trim();
@@ -901,7 +640,6 @@
             } else if (event.target.classList.contains('delete-btn')) {
                 handleDelete(event);
             }
-<<<<<<< HEAD
         });
 
         loginForm.addEventListener('submit', handleLogin);
@@ -917,101 +655,6 @@
         bulkModal.addEventListener('click', (event) => { if (event.target === bulkModal) closeBulkModal(); });
         bulkForm.addEventListener('submit', handleBulkSubmit);
 
-        const handleBusLocationChange = () => applyPriceSuggestion(departsFromInput.value, arrivesAtInput.value, priceInput);
-        const handleBulkLocationChange = () => applyPriceSuggestion(bulkDepartsInput.value, bulkArrivesInput.value, bulkPriceInput);
-
-        departsFromInput.addEventListener('change', handleBusLocationChange);
-        arrivesAtInput.addEventListener('change', handleBusLocationChange);
-        departsFromInput.addEventListener('blur', handleBusLocationChange);
-        arrivesAtInput.addEventListener('blur', handleBusLocationChange);
-        priceInput.addEventListener('input', () => {
-            priceInput.dataset.autofilled = 'false';
-            priceInput.classList.remove('bg-amber-50', 'border-amber-300');
-        });
-
-        bulkDepartsInput.addEventListener('change', handleBulkLocationChange);
-        bulkArrivesInput.addEventListener('change', handleBulkLocationChange);
-        bulkDepartsInput.addEventListener('blur', handleBulkLocationChange);
-        bulkArrivesInput.addEventListener('blur', handleBulkLocationChange);
-        bulkPriceInput.addEventListener('input', () => {
-            bulkPriceInput.dataset.autofilled = 'false';
-            bulkPriceInput.classList.remove('bg-amber-50', 'border-amber-300');
-        });
-
-        refreshMatrixButton.addEventListener('click', (event) => {
-            event.preventDefault();
-            locationMessage.textContent = '';
-            fareMessage.textContent = '';
-            loadPriceMatrix();
-        });
-
-        locationForm.addEventListener('submit', async (event) => {
-            event.preventDefault();
-            locationMessage.textContent = '';
-            const name = locationNameInput.value.trim();
-            if (!name) return;
-            try {
-                const response = await fetchWithAuth('/api/price-matrix/locations', {
-                    method: 'POST',
-                    body: JSON.stringify({ name })
-                });
-                const data = await response.json();
-                if (!response.ok) throw new Error(data.message || 'Unable to save destination');
-                locationNameInput.value = '';
-                locationMessage.textContent = `Added ${data.name || name}.`;
-                locationMessage.className = 'text-sm text-green-600';
-                await loadPriceMatrix();
-            } catch (error) {
-                locationMessage.textContent = error.message;
-                locationMessage.className = 'text-sm text-red-600';
-            }
-        });
-
-        fareForm.addEventListener('submit', async (event) => {
-            event.preventDefault();
-            fareMessage.textContent = '';
-            const origin = fareOriginInput.value.trim();
-            const destination = fareDestinationInput.value.trim();
-            const priceValue = farePriceInput.value.trim();
-            if (!origin || !destination || !priceValue) {
-                fareMessage.textContent = 'Please provide origin, destination, and price.';
-                fareMessage.className = 'text-sm text-red-600';
-                return;
-            }
-            try {
-                const response = await fetchWithAuth('/api/price-matrix/fares', {
-                    method: 'POST',
-                    body: JSON.stringify({ origin, destination, price: priceValue })
-                });
-                const data = await response.json();
-                if (!response.ok) throw new Error(data.message || 'Unable to save fare');
-                fareMessage.textContent = `Saved fare ${data.origin} → ${data.destination}.`;
-                fareMessage.className = 'text-sm text-green-600';
-                fareForm.reset();
-                await loadPriceMatrix();
-            } catch (error) {
-                fareMessage.textContent = error.message;
-                fareMessage.className = 'text-sm text-red-600';
-            }
-        });
-
-=======
-        });
-
-        loginForm.addEventListener('submit', handleLogin);
-        logoutButton.addEventListener('click', handleLogout);
-        refreshButton.addEventListener('click', loadBuses);
-        showAddModalButton.addEventListener('click', () => openBusModal());
-        closeModalButton.addEventListener('click', closeBusModal);
-        busModal.addEventListener('click', (event) => { if (event.target === busModal) closeBusModal(); });
-        busForm.addEventListener('submit', handleBusSubmit);
-
-        showBulkModalButton.addEventListener('click', openBulkModal);
-        closeBulkModalButton.addEventListener('click', closeBulkModal);
-        bulkModal.addEventListener('click', (event) => { if (event.target === bulkModal) closeBulkModal(); });
-        bulkForm.addEventListener('submit', handleBulkSubmit);
-
->>>>>>> 08db9318
         renderAvailabilityCheckboxes(availabilityContainer);
         renderAvailabilityCheckboxes(bulkAvailabilityContainer);
         toggleView();
