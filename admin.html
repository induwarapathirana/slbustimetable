<!DOCTYPE html>
<html lang="en">
<head>
    <meta charset="UTF-8">
    <meta name="viewport" content="width=device-width, initial-scale=1.0">
    <title>Admin Panel - Bus Timetable</title>
    <script src="https://cdn.tailwindcss.com"></script>
    <script src="https://cdn.jsdelivr.net/npm/sortablejs@1.14.0/Sortable.min.js"></script>
    <link href="https://fonts.googleapis.com/css2?family=Inter:wght@400;500;600;700&display=swap" rel="stylesheet">
    <style>
        body { font-family: 'Inter', sans-serif; }
        .sortable-ghost { opacity: 0.4; background: #c8ebfb; }
        ::-webkit-scrollbar { width: 8px; }
        ::-webkit-scrollbar-track { background: #f1f1f1; }
        ::-webkit-scrollbar-thumb { background: #888; border-radius: 4px; }
        ::-webkit-scrollbar-thumb:hover { background: #555; }
    </style>
</head>
<body class="bg-gray-100">

    <div id="config-warning" class="hidden bg-yellow-100 border border-yellow-200 text-yellow-900 px-4 py-3 text-sm text-center">
        Firebase configuration is missing. Update <code>firebaseConfig</code> before using the admin dashboard.
    </div>

    <div id="login-screen" class="min-h-screen flex items-center justify-center">
        <div class="bg-white p-8 rounded-lg shadow-md w-full max-w-md">
            <h2 class="text-2xl font-bold text-center mb-6">Admin Panel Login</h2>
            <form id="login-form" class="space-y-4">
                <div>
                    <label for="email" class="block text-sm font-medium text-gray-700">Email</label>
                    <input type="email" id="email" autocomplete="email" class="mt-1 block w-full px-3 py-2 border border-gray-300 rounded-md shadow-sm focus:outline-none focus:ring-indigo-500 focus:border-indigo-500" required>
                </div>
                <div>
                    <label for="password" class="block text-sm font-medium text-gray-700">Password</label>
                    <input type="password" id="password" autocomplete="current-password" class="mt-1 block w-full px-3 py-2 border border-gray-300 rounded-md shadow-sm focus:outline-none focus:ring-indigo-500 focus:border-indigo-500" required>
                </div>
                <button type="submit" class="w-full bg-indigo-600 text-white py-2 px-4 rounded-md hover:bg-indigo-700 focus:outline-none focus:ring-2 focus:ring-offset-2 focus:ring-indigo-500">Login</button>
                <p id="login-error" class="text-red-500 text-sm text-center"></p>
            </form>
        </div>
    </div>

    <div id="dashboard" class="hidden">
        <header class="bg-white shadow-md">
            <nav class="container mx-auto px-4 py-4 flex justify-between items-center">
                <h1 class="text-xl font-bold">Bus Schedule Management</h1>
                <div>
                    <a href="/user_management.html" class="text-indigo-600 hover:underline mr-4 font-semibold">Manage Users</a>
                    <button id="logout-button" class="bg-red-500 text-white py-2 px-4 rounded-md hover:bg-red-600">Logout</button>
                </div>
            </nav>
        </header>

        <main class="container mx-auto p-4 md:p-6">
            <div id="action-message" class="hidden mb-6">
                <p id="action-message-text" class="px-4 py-3 rounded-md text-sm font-medium border"></p>
            </div>
            <div class="flex flex-col md:flex-row md:justify-between md:items-center gap-4 mb-6">
                <div>
                    <h2 class="text-2xl font-bold">Current Bus Timetable</h2>
                    <p class="text-gray-600">Manage the central SQLite-backed timetable via the secured API.</p>
                </div>
                <div class="flex gap-3">
                    <button id="show-add-modal" class="bg-blue-500 text-white py-2 px-4 rounded-md hover:bg-blue-600 shadow">Add Single Bus</button>
                    <button id="show-bulk-add-modal" class="bg-green-500 text-white py-2 px-4 rounded-md hover:bg-green-600 shadow">Bulk Add by Frequency</button>
                    <button id="refresh-button" class="bg-slate-200 text-slate-700 py-2 px-4 rounded-md hover:bg-slate-300 shadow">Refresh</button>
                </div>
            </div>

            <div class="bg-white p-6 rounded-lg shadow-md mb-6">
                <div class="flex flex-col md:flex-row md:items-center md:justify-between gap-4">
                    <div>
                        <h2 class="text-2xl font-bold">Price Matrix</h2>
                        <p class="text-sm text-gray-500">Maintain reusable fare presets and departure locations for quick bus creation.</p>
                    </div>
                    <div class="flex items-center gap-2 text-sm text-gray-500">
                        <span class="inline-flex items-center justify-center w-2.5 h-2.5 rounded-full bg-green-500"></span>
                        <span>Updates sync instantly with all admin and timekeeper tools.</span>
                    </div>
                </div>

                <form id="price-matrix-form" class="mt-4 grid grid-cols-1 md:grid-cols-2 lg:grid-cols-5 gap-3">
                    <input list="location-options" type="text" id="price-origin" class="w-full p-2 border rounded" placeholder="Origin (e.g., Makumbura)" required>
                    <input list="location-options" type="text" id="price-destination" class="w-full p-2 border rounded" placeholder="Destination (e.g., Galle)" required>
                    <input type="text" id="price-amount" class="w-full p-2 border rounded" placeholder="Price (e.g., 1200 LKR)" required>
                    <div class="flex gap-2">
                        <button type="submit" class="flex-1 bg-indigo-600 text-white py-2 rounded-md hover:bg-indigo-700">Save</button>
                        <button type="button" id="price-form-reset" class="flex-1 border border-gray-300 text-gray-700 py-2 rounded-md hover:bg-gray-50">Clear</button>
                    </div>
                    <p id="price-form-message" class="md:col-span-2 lg:col-span-1 text-sm font-medium"></p>
                    <input type="hidden" id="price-entry-id">
                </form>

                <div id="price-matrix-empty" class="hidden text-center text-gray-500 py-6">No price entries yet. Add your first fare preset above.</div>
                <div class="overflow-x-auto mt-4">
                    <table class="min-w-full divide-y divide-gray-200">
                        <thead class="bg-gray-50 text-xs font-semibold uppercase tracking-wide text-gray-500">
                            <tr>
                                <th class="px-4 py-3 text-left">Origin</th>
                                <th class="px-4 py-3 text-left">Destination</th>
                                <th class="px-4 py-3 text-left">Price</th>
                                <th class="px-4 py-3 text-left">Last Updated</th>
                                <th class="px-4 py-3 text-left">Actions</th>
                            </tr>
                        </thead>
                        <tbody id="price-matrix-body" class="bg-white divide-y divide-gray-200 text-sm"></tbody>
                    </table>
                </div>
            </div>

            <div class="bg-white p-6 rounded-lg shadow-md">
                <div class="flex justify-between items-center mb-4">
                    <h3 class="text-xl font-semibold">Timetable</h3>
                    <span id="last-updated" class="text-sm text-gray-500"></span>
                </div>
                <div id="loading" class="text-center py-10">Loading timetable...</div>
                <div id="bus-list-container" class="overflow-x-auto hidden">
                    <table class="min-w-full divide-y divide-gray-200">
                        <thead class="bg-gray-50">
                            <tr>
                                <th class="px-4 py-2 text-left text-xs font-medium text-gray-500 uppercase tracking-wider">Order</th>
                                <th class="px-4 py-2 text-left text-xs font-medium text-gray-500 uppercase tracking-wider">Route</th>
                                <th class="px-4 py-2 text-left text-xs font-medium text-gray-500 uppercase tracking-wider">Departure</th>
                                <th class="px-4 py-2 text-left text-xs font-medium text-gray-500 uppercase tracking-wider">Arrival</th>
                                <th class="px-4 py-2 text-left text-xs font-medium text-gray-500 uppercase tracking-wider">Days</th>
                                <th class="px-4 py-2 text-left text-xs font-medium text-gray-500 uppercase tracking-wider">Status</th>
                                <th class="px-4 py-2 text-right text-xs font-medium text-gray-500 uppercase tracking-wider">Actions</th>
                            </tr>
                        </thead>
                        <tbody id="bus-table-body" class="bg-white divide-y divide-gray-200"></tbody>
                    </table>
                </div>
                <p id="bus-empty-state" class="hidden text-center text-gray-500 py-6">No buses in the timetable yet.</p>
            </div>

            <section class="mt-8">
                <div class="bg-white p-6 rounded-lg shadow-md">
                    <div class="flex flex-col md:flex-row md:items-center md:justify-between gap-3 mb-6">
                        <div>
                            <h3 class="text-xl font-semibold">Price Matrix & Destinations</h3>
                            <p class="text-gray-600 text-sm">Maintain official destinations and fare presets. New entries instantly power autocomplete fields.</p>
                        </div>
                        <button id="refresh-matrix" class="self-start md:self-auto bg-slate-100 text-slate-700 px-4 py-2 rounded-md hover:bg-slate-200">Refresh Matrix</button>
                    </div>
                    <div class="grid grid-cols-1 lg:grid-cols-2 gap-6">
                        <div class="space-y-4">
                            <div>
                                <h4 class="text-lg font-semibold mb-2">Destinations</h4>
                                <form id="location-form" class="flex gap-2">
                                    <input type="text" id="location-name" placeholder="Add new destination" class="flex-1 p-2 border rounded" required>
                                    <button type="submit" class="bg-indigo-600 text-white px-4 py-2 rounded-md hover:bg-indigo-700">Add</button>
                                </form>
                                <p id="location-message" class="text-sm mt-2"></p>
                            </div>
                            <div id="location-list" class="max-h-64 overflow-y-auto border border-gray-200 rounded-md divide-y"></div>
                        </div>
                        <div class="space-y-4">
                            <div>
                                <h4 class="text-lg font-semibold mb-2">Quick Fare Entry</h4>
                                <form id="fare-form" class="grid grid-cols-1 md:grid-cols-3 gap-3">
                                    <input type="text" id="fare-origin" list="locations-list" placeholder="Origin" class="p-2 border rounded" required>
                                    <input type="text" id="fare-destination" list="locations-list" placeholder="Destination" class="p-2 border rounded" required>
                                    <input type="text" id="fare-price" placeholder="Price (e.g., 1200 LKR)" class="p-2 border rounded" required>
                                    <button type="submit" class="md:col-span-3 bg-green-600 text-white py-2 rounded-md hover:bg-green-700">Save Fare</button>
                                </form>
                                <p id="fare-message" class="text-sm mt-2"></p>
                            </div>
                            <div class="border border-gray-200 rounded-md overflow-hidden">
                                <table class="min-w-full text-sm">
                                    <thead class="bg-gray-50 text-gray-600 uppercase tracking-wide text-xs">
                                        <tr>
                                            <th class="px-3 py-2 text-left">Origin</th>
                                            <th class="px-3 py-2 text-left">Destination</th>
                                            <th class="px-3 py-2 text-left">Price</th>
                                            <th class="px-3 py-2 text-right">Updated</th>
                                        </tr>
                                    </thead>
                                    <tbody id="fare-table" class="divide-y"></tbody>
                                </table>
                                <p id="fare-empty" class="hidden text-sm text-gray-500 text-center py-4">No fares yet. Add your first pairing above.</p>
                            </div>
                        </div>
                    </div>
                </div>
            </section>
        </main>
    </div>

    <datalist id="location-options"></datalist>

    <!-- Add/Edit Modal -->
    <div id="bus-modal" class="fixed inset-0 bg-gray-600 bg-opacity-50 overflow-y-auto h-full w-full hidden">
        <div class="relative top-10 mx-auto p-5 border w-full max-w-3xl shadow-lg rounded-md bg-white">
            <div class="flex justify-between items-center pb-3">
                <p id="modal-title" class="text-2xl font-bold">Add New Bus</p>
                <button id="close-modal" class="cursor-pointer z-50">
                    <svg class="fill-current text-black" xmlns="http://www.w3.org/2000/svg" width="18" height="18" viewBox="0 0 18 18"><path d="M14.53 4.53l-1.06-1.06L9 7.94 4.53 3.47 3.47 4.53 7.94 9l-4.47 4.47 1.06 1.06L9 10.06l4.47 4.47 1.06-1.06L10.06 9z"></path></svg>
                </button>
            </div>
            <form id="bus-form" class="space-y-4 max-h-[70vh] overflow-y-auto pr-2">
                <div class="grid grid-cols-1 md:grid-cols-2 gap-4">
                    <input type="text" placeholder="Route (e.g., EX1/01)" id="route" class="w-full p-2 border rounded" required>
                    <input type="text" placeholder="Operator" id="operator" class="w-full p-2 border rounded" required>
                    <input type="text" placeholder="Departs From" id="departsFrom" class="w-full p-2 border rounded" list="location-options" required>
                    <input type="text" placeholder="Arrives At" id="arrivesAt" class="w-full p-2 border rounded" list="location-options" required>
                    <input type="time" placeholder="Departure Time" id="departureTime" class="w-full p-2 border rounded" required>
                    <input type="time" placeholder="Arrival Time" id="arrivalTime" class="w-full p-2 border rounded">
                    <input type="text" placeholder="Price (e.g., 1200 LKR)" id="price" class="w-full p-2 border rounded">
                    <input type="text" placeholder="Expressway Entrance" id="expresswayEntrance" class="w-full p-2 border rounded">
                    <input type="text" placeholder="Expressway Exit" id="expresswayExit" class="w-full p-2 border rounded">
                </div>
                <div>
                    <label class="font-bold">Availability (Days of the Week)</label>
                    <div id="availability-checkboxes" class="grid grid-cols-2 md:grid-cols-4 gap-2 mt-2"></div>
                </div>
                <div>
                    <label class="font-bold">Intermediate Stops (one per line)</label>
                    <textarea id="stops" rows="4" class="w-full p-2 border rounded mt-2"></textarea>
                </div>
                <input type="hidden" id="bus-id">
                <div class="flex justify-between items-center">
                    <p id="form-error" class="text-sm text-red-500"></p>
                    <button type="submit" class="bg-blue-500 text-white py-2 px-4 rounded-md hover:bg-blue-600">Save Bus</button>
                </div>
            </form>
        </div>
    </div>

    <div id="bulk-add-modal" class="fixed inset-0 bg-gray-600 bg-opacity-50 overflow-y-auto h-full w-full hidden">
        <div class="relative top-10 mx-auto p-5 border w-full max-w-3xl shadow-lg rounded-md bg-white">
            <div class="flex justify-between items-center pb-3">
                <p class="text-2xl font-bold">Bulk Add Buses by Frequency</p>
                <button id="close-bulk-modal" class="cursor-pointer z-50">
                    <svg class="fill-current text-black" xmlns="http://www.w3.org/2000/svg" width="18" height="18" viewBox="0 0 18 18"><path d="M14.53 4.53l-1.06-1.06L9 7.94 4.53 3.47 3.47 4.53 7.94 9l-4.47 4.47 1.06 1.06L9 10.06l4.47 4.47 1.06-1.06L10.06 9z"></path></svg>
                </button>
            </div>
            <form id="bulk-bus-form" class="space-y-4 max-h-[70vh] overflow-y-auto pr-2">
                <div class="grid grid-cols-1 md:grid-cols-2 gap-4">
                    <input type="text" placeholder="Route (e.g., EX1)" id="bulk-route" class="w-full p-2 border rounded" required>
                    <input type="text" placeholder="Operator" id="bulk-operator" class="w-full p-2 border rounded" required>
                    <input type="text" placeholder="Departs From" id="bulk-departsFrom" class="w-full p-2 border rounded" list="location-options" required>
                    <input type="text" placeholder="Arrives At" id="bulk-arrivesAt" class="w-full p-2 border rounded" list="location-options" required>
                    <input type="text" placeholder="Price" id="bulk-price" class="w-full p-2 border rounded">
                    <input type="text" placeholder="Expressway Entrance" id="bulk-expresswayEntrance" class="w-full p-2 border rounded">
                    <input type="text" placeholder="Expressway Exit" id="bulk-expresswayExit" class="w-full p-2 border rounded">
                </div>
                <div class="grid grid-cols-1 md:grid-cols-2 lg:grid-cols-4 gap-4 p-4 bg-gray-50 rounded-md">
                    <div>
                        <label for="bulk-startTime" class="font-semibold block text-sm">Start Time</label>
                        <input type="time" id="bulk-startTime" class="w-full p-2 border rounded" required>
                    </div>
                    <div>
                        <label for="bulk-endTime" class="font-semibold block text-sm">End Time</label>
                        <input type="time" id="bulk-endTime" class="w-full p-2 border rounded" required>
                    </div>
                    <div>
                        <label for="bulk-frequency" class="font-semibold block text-sm">Frequency (mins)</label>
                        <input type="number" id="bulk-frequency" class="w-full p-2 border rounded" placeholder="e.g., 30" required>
                    </div>
                    <div>
                        <label for="bulk-duration" class="font-semibold block text-sm">Travel Duration (mins)</label>
                        <input type="number" id="bulk-duration" class="w-full p-2 border rounded" placeholder="e.g., 90" required>
                    </div>
                </div>
                <div>
                    <label class="font-bold">Availability (Days of the Week)</label>
                    <div id="bulk-availability-checkboxes" class="grid grid-cols-2 md:grid-cols-4 gap-2 mt-2"></div>
                </div>
                <div>
                    <label class="font-bold">Intermediate Stops (one per line)</label>
                    <textarea id="bulk-stops" rows="3" class="w-full p-2 border rounded mt-2"></textarea>
                </div>
                <p id="bulk-add-message" class="text-sm font-medium"></p>
                <button type="submit" class="w-full bg-green-500 text-white py-2 rounded-md hover:bg-green-600">Generate and Add Buses</button>
            </form>
        </div>
    </div>

        <script type="module">
    import { getApp, getApps, initializeApp } from "https://www.gstatic.com/firebasejs/9.22.2/firebase-app.js";
    import { getAuth, onAuthStateChanged, signInWithEmailAndPassword, signOut } from "https://www.gstatic.com/firebasejs/9.22.2/firebase-auth.js";
    import {
        getFirestore,
        addDoc,
        collection,
        deleteDoc,
        doc,
        getDoc,
        getDocs,
        limit,
        onSnapshot,
        orderBy,
        query,
        serverTimestamp,
        setDoc,
<<<<<<< HEAD
        updateDoc,
=======
>>>>>>> ab6cede7
        where,
        writeBatch
    } from "https://www.gstatic.com/firebasejs/9.22.2/firebase-firestore.js";

    const firebaseConfig = {
        apiKey: "AIzaSyArXmYmU6l4t_xaNquhT0JUH4sG2ge3tZo",
        authDomain: "bustimetable-v2.firebaseapp.com",
        projectId: "bustimetable-v2",
        storageBucket: "bustimetable-v2.firebasestorage.app",
        messagingSenderId: "665985152111",
        appId: "1:665985152111:web:291020ebb619374c4f899a",
        measurementId: "G-0EEKT7RR6R"
    };

    const configWarning = document.getElementById('config-warning');
    if (!firebaseConfig.apiKey) {
        if (configWarning) {
            configWarning.classList.remove('hidden');
        }
        console.warn('Firebase configuration is missing. Admin dashboard halted.');
    } else {
        const app = getApps().length ? getApp() : initializeApp(firebaseConfig);
        const auth = getAuth(app);
        const db = getFirestore(app);

        const loginScreen = document.getElementById('login-screen');
        const dashboard = document.getElementById('dashboard');
        const loginForm = document.getElementById('login-form');
        const logoutButton = document.getElementById('logout-button');
        const refreshButton = document.getElementById('refresh-button');

        const busListContainer = document.getElementById('bus-list-container');
        const busTableBody = document.getElementById('bus-table-body');
        const busEmptyState = document.getElementById('bus-empty-state');
        const lastUpdatedLabel = document.getElementById('last-updated');
        const loading = document.getElementById('loading');

        const busModal = document.getElementById('bus-modal');
        const modalTitle = document.getElementById('modal-title');
        const closeModalButton = document.getElementById('close-modal');
        const showAddModalButton = document.getElementById('show-add-modal');
        const busForm = document.getElementById('bus-form');
        const busIdInput = document.getElementById('bus-id');
        const formError = document.getElementById('form-error');
        const availabilityContainer = document.getElementById('availability-checkboxes');
        const stopsTextarea = document.getElementById('stops');

        const routeInput = document.getElementById('route');
        const operatorInput = document.getElementById('operator');
        const departsFromInput = document.getElementById('departsFrom');
        const arrivesAtInput = document.getElementById('arrivesAt');
        const departureTimeInput = document.getElementById('departureTime');
        const arrivalTimeInput = document.getElementById('arrivalTime');
        const priceInput = document.getElementById('price');
        const expresswayEntranceInput = document.getElementById('expresswayEntrance');
        const expresswayExitInput = document.getElementById('expresswayExit');

        const bulkAddModal = document.getElementById('bulk-add-modal');
        const showBulkAddModalButton = document.getElementById('show-bulk-add-modal');
        const closeBulkModalButton = document.getElementById('close-bulk-modal');
        const bulkBusForm = document.getElementById('bulk-bus-form');
        const bulkAddMessage = document.getElementById('bulk-add-message');
        const bulkAvailabilityContainer = document.getElementById('bulk-availability-checkboxes');
        const bulkStopsTextarea = document.getElementById('bulk-stops');
        const bulkRouteInput = document.getElementById('bulk-route');
        const bulkOperatorInput = document.getElementById('bulk-operator');
        const bulkDepartsFromInput = document.getElementById('bulk-departsFrom');
        const bulkArrivesAtInput = document.getElementById('bulk-arrivesAt');
        const bulkPriceInput = document.getElementById('bulk-price');
        const bulkExpresswayEntranceInput = document.getElementById('bulk-expresswayEntrance');
        const bulkExpresswayExitInput = document.getElementById('bulk-expresswayExit');
        const bulkStartTimeInput = document.getElementById('bulk-startTime');
        const bulkEndTimeInput = document.getElementById('bulk-endTime');
        const bulkFrequencyInput = document.getElementById('bulk-frequency');
        const bulkDurationInput = document.getElementById('bulk-duration');

        const priceForm = document.getElementById('price-matrix-form');
        const priceOriginInput = document.getElementById('price-origin');
        const priceDestinationInput = document.getElementById('price-destination');
        const priceAmountInput = document.getElementById('price-amount');
        const priceEntryIdInput = document.getElementById('price-entry-id');
        const priceFormMessage = document.getElementById('price-form-message');
        const priceFormReset = document.getElementById('price-form-reset');
        const priceMatrixBody = document.getElementById('price-matrix-body');
        const priceMatrixEmpty = document.getElementById('price-matrix-empty');
        const locationOptionsList = document.getElementById('location-options');
        const refreshMatrixButton = document.getElementById('refresh-matrix');
        const actionMessageContainer = document.getElementById('action-message');
        const actionMessageText = document.getElementById('action-message-text');

        const daysOfWeek = ['Monday', 'Tuesday', 'Wednesday', 'Thursday', 'Friday', 'Saturday', 'Sunday'];

        let currentUser = null;
        let unsubscribe = null;
        let priceMatrixUnsubscribe = null;
        let priceAutoFillRegistered = false;

        const state = {
            buses: [],
<<<<<<< HEAD
            sortable: null
=======
            sortable: null,
            apiToken: null,
            apiTokenExpiresAt: 0
>>>>>>> ab6cede7
        };
        let apiTokenPromise = null;

        const actionMessageVariants = {
            info: 'bg-blue-50 text-blue-700 border-blue-200',
            success: 'bg-green-50 text-green-700 border-green-200',
            warning: 'bg-yellow-50 text-yellow-700 border-yellow-200',
            error: 'bg-red-50 text-red-700 border-red-200'
        };

        function showActionMessage(message, variant = 'info') {
            if (!actionMessageContainer || !actionMessageText) return;
            const classes = actionMessageVariants[variant] || actionMessageVariants.info;
            actionMessageText.textContent = message;
            actionMessageText.className = `px-4 py-3 rounded-md text-sm font-medium border ${classes}`;
            actionMessageContainer.classList.remove('hidden');
        }

        function clearActionMessage() {
            if (!actionMessageContainer || !actionMessageText) return;
            actionMessageText.textContent = '';
            actionMessageText.className = 'px-4 py-3 rounded-md text-sm font-medium border';
            actionMessageContainer.classList.add('hidden');
        }

        function describeError(error, fallback = 'Unexpected error occurred.') {
            if (!error) return fallback;
            if (typeof error === 'string') return error;
            if (error instanceof Error) {
                return error.message || fallback;
            }
            if (typeof error === 'object' && 'message' in error && error.message) {
                return error.message;
            }
            try {
                return JSON.stringify(error);
            } catch {
                return fallback;
            }
        }

<<<<<<< HEAD
        const priceLookup = new Map();
        const priceEntryByKey = new Map();
        const locationSet = new Set();

        function renderAvailabilityCheckboxes(container) {
            if (!container) return;
            container.innerHTML = '';
            daysOfWeek.forEach(day => {
                const label = document.createElement('label');
                label.className = 'flex items-center gap-2 text-sm';
                const checkbox = document.createElement('input');
                checkbox.type = 'checkbox';
                checkbox.value = day;
                checkbox.className = 'rounded border-gray-300 text-indigo-600 focus:ring-indigo-500';
                label.appendChild(checkbox);
                label.appendChild(document.createTextNode(day));
                container.appendChild(label);
            });
        }

        function setSelectedDays(container, values = []) {
            if (!container) return;
            const selected = new Set(values.map(value => value.toString()));
            container.querySelectorAll('input[type="checkbox"]').forEach(input => {
                input.checked = selected.has(input.value);
            });
        }

        function getSelectedDays(container) {
            if (!container) return [];
            return Array.from(container.querySelectorAll('input[type="checkbox"]:checked')).map(input => input.value);
        }

        function parseStops(value) {
            return value
                .split(/\r?\n/)
                .map(line => line.trim())
                .filter(Boolean);
        }

        function resetBusForm() {
            if (!busForm) return;
            busForm.reset();
            if (busIdInput) busIdInput.value = '';
            if (formError) formError.textContent = '';
            delete busForm.dataset.busId;
            delete busForm.dataset.originalStatus;
            delete busForm.dataset.originalSortOrder;
            setSelectedDays(availabilityContainer, []);
        }

        function openModal(title, data = {}, busId = '') {
            if (!busModal || !busForm) return;
            resetBusForm();
            modalTitle.textContent = title;
            busModal.classList.remove('hidden');
            if (busId) {
                busForm.dataset.busId = busId;
                if (typeof data.status !== 'undefined') {
                    busForm.dataset.originalStatus = data.status;
                }
                if (typeof data.sortOrder !== 'undefined') {
                    busForm.dataset.originalSortOrder = data.sortOrder;
                }
=======
        const TOKEN_EXPIRY_BUFFER_MS = 60 * 1000;

        function decodeJwt(token) {
            if (!token) return null;
            try {
                const parts = token.split('.');
                if (parts.length !== 3) return null;
                const payload = parts[1].replace(/-/g, '+').replace(/_/g, '/');
                const padded = payload + '='.repeat((4 - (payload.length % 4)) % 4);
                const decoded = atob(padded);
                return JSON.parse(decoded);
            } catch {
                return null;
            }
        }

        function setApiToken(token) {
            state.apiToken = token || null;
            const payload = decodeJwt(token);
            if (payload?.exp) {
                state.apiTokenExpiresAt = payload.exp * 1000;
            } else {
                state.apiTokenExpiresAt = token ? Date.now() + 15 * 60 * 1000 : 0;
            }
        }

        function clearApiToken() {
            state.apiToken = null;
            state.apiTokenExpiresAt = 0;
            apiTokenPromise = null;
        }

        async function exchangeFirebaseToken(forceRefresh = false) {
            if (!currentUser) {
                throw new Error('Authentication required. Please sign in again.');
>>>>>>> ab6cede7
            }
            if (routeInput) routeInput.value = data.route || '';
            if (operatorInput) operatorInput.value = data.operator || '';
            if (departsFromInput) departsFromInput.value = data.departsFrom || '';
            if (arrivesAtInput) arrivesAtInput.value = data.arrivesAt || '';
            if (departureTimeInput) departureTimeInput.value = data.departureTime || '';
            if (arrivalTimeInput) arrivalTimeInput.value = data.arrivalTime || '';
            if (priceInput) priceInput.value = data.price || '';
            if (expresswayEntranceInput) expresswayEntranceInput.value = data.expresswayEntrance || '';
            if (expresswayExitInput) expresswayExitInput.value = data.expresswayExit || '';
            if (stopsTextarea) stopsTextarea.value = Array.isArray(data.stops) ? data.stops.join('\n') : '';
            setSelectedDays(availabilityContainer, Array.isArray(data.availability) ? data.availability : []);
        }

<<<<<<< HEAD
        function closeBusModal() {
            if (!busModal) return;
            busModal.classList.add('hidden');
            resetBusForm();
        }

        function closeBulkModal() {
            if (!bulkAddModal) return;
            bulkAddModal.classList.add('hidden');
            if (bulkAddMessage) {
                bulkAddMessage.textContent = '';
                bulkAddMessage.className = 'text-sm font-medium';
            }
            if (bulkBusForm) {
                bulkBusForm.reset();
            }
            setSelectedDays(bulkAvailabilityContainer, []);
        }

        function collectBusFormData() {
            if (!routeInput || !operatorInput || !departsFromInput || !arrivesAtInput || !departureTimeInput) {
                return null;
            }

            const route = routeInput.value.trim();
            const operator = operatorInput.value.trim();
            const departsFrom = departsFromInput.value.trim();
            const arrivesAt = arrivesAtInput.value.trim();
            const departureTime = departureTimeInput.value.trim();

            if (!route || !operator || !departsFrom || !arrivesAt || !departureTime) {
                if (formError) {
                    formError.textContent = 'Please complete all required fields.';
                }
                showActionMessage('Please complete all required bus fields before saving.', 'error');
                return null;
            }

            return {
                route,
                operator,
                departsFrom,
                arrivesAt,
                departureTime,
                arrivalTime: arrivalTimeInput ? arrivalTimeInput.value.trim() : '',
                price: priceInput ? priceInput.value.trim() : '',
                expresswayEntrance: expresswayEntranceInput ? expresswayEntranceInput.value.trim() : '',
                expresswayExit: expresswayExitInput ? expresswayExitInput.value.trim() : '',
                availability: getSelectedDays(availabilityContainer),
                stops: parseStops(stopsTextarea ? stopsTextarea.value : '')
            };
        }

        function renderStatusPill(status) {
            const map = {
                Scheduled: 'bg-gray-100 text-gray-700',
                Departed: 'bg-green-100 text-green-700',
                Arrived: 'bg-blue-100 text-blue-700',
                Delayed: 'bg-yellow-100 text-yellow-700',
                Cancelled: 'bg-red-100 text-red-700'
            };
            const classes = map[status] || map.Scheduled;
            return `<span class="px-2 py-1 rounded-full ${classes}">${status || 'Scheduled'}</span>`;
        }

        function renderBusTable(buses) {
            state.buses = Array.isArray(buses) ? buses : [];

            if (loading) {
                loading.classList.add('hidden');
            }

            if (!busTableBody) return;
            busTableBody.innerHTML = '';

            if (!state.buses.length) {
                if (busListContainer) busListContainer.classList.add('hidden');
                if (busEmptyState) busEmptyState.classList.remove('hidden');
                if (lastUpdatedLabel) lastUpdatedLabel.textContent = '';
            } else {
                const fragment = document.createDocumentFragment();
                state.buses.forEach((bus, index) => {
                    const tr = document.createElement('tr');
                    tr.dataset.id = bus.id;
                    tr.innerHTML = `
                        <td class="px-4 py-3 text-sm text-gray-500 font-medium cursor-move">${index + 1}</td>
                        <td class="px-4 py-3">
                            <div class="font-semibold text-gray-800">${bus.route || '—'}</div>
                            <div class="text-sm text-gray-500">${bus.operator || ''}</div>
                        </td>
                        <td class="px-4 py-3 text-sm text-gray-700">
                            <div class="font-medium">${bus.departsFrom || '—'}</div>
                            <div class="text-xs text-gray-500">${bus.departureTime || '—'}</div>
                        </td>
                        <td class="px-4 py-3 text-sm text-gray-700">
                            <div class="font-medium">${bus.arrivesAt || '—'}</div>
                            <div class="text-xs text-gray-500">${bus.arrivalTime || '—'}</div>
                        </td>
                        <td class="px-4 py-3 text-xs text-gray-600">${Array.isArray(bus.availability) ? bus.availability.join(', ') : '—'}</td>
                        <td class="px-4 py-3 text-sm">${renderStatusPill(bus.status)}</td>
                        <td class="px-4 py-3 text-right text-sm font-medium">
                            <button class="text-indigo-600 hover:text-indigo-900 edit-btn" data-id="${bus.id}">Edit</button>
                            <button class="text-red-600 hover:text-red-900 ml-4 delete-btn" data-id="${bus.id}">Delete</button>
                        </td>`;

                    const editButton = tr.querySelector('.edit-btn');
                    const deleteButton = tr.querySelector('.delete-btn');
                    if (editButton) {
                        editButton.addEventListener('click', () => handleEditBus(bus.id));
                    }
                    if (deleteButton) {
                        deleteButton.addEventListener('click', () => handleDeleteBus(bus.id));
                    }
                    fragment.appendChild(tr);
                });
                busTableBody.appendChild(fragment);
                if (busListContainer) busListContainer.classList.remove('hidden');
                if (busEmptyState) busEmptyState.classList.add('hidden');
                if (lastUpdatedLabel) lastUpdatedLabel.textContent = `Last updated ${new Date().toLocaleString()}`;
            }

            if (state.sortable) {
                state.sortable.destroy();
                state.sortable = null;
            }

            if (state.buses.length && busTableBody) {
                state.sortable = new Sortable(busTableBody, {
                    animation: 150,
                    handle: 'td:first-child',
                    ghostClass: 'sortable-ghost',
                    onEnd: handleReorder
                });
            }
        }

        async function loadBuses() {
            if (unsubscribe) {
                unsubscribe();
                unsubscribe = null;
            }

            if (loading) {
                loading.textContent = 'Loading timetable...';
                loading.classList.remove('hidden');
            }

            const busesQuery = query(collection(db, 'buses'), orderBy('sortOrder'));
            unsubscribe = onSnapshot(busesQuery, snapshot => {
                const buses = snapshot.docs.map(docSnap => ({ id: docSnap.id, ...docSnap.data() }));
                renderBusTable(buses);
            }, error => {
                console.error('Error fetching buses:', error);
                showActionMessage(`Failed to load timetable: ${describeError(error)}`, 'error');
                if (loading) {
                    loading.textContent = 'Error loading data. Check console.';
                    loading.classList.remove('hidden');
                }
            });
        }

        async function handleReorder() {
            if (!busTableBody) return;
            const orderedIds = Array.from(busTableBody.querySelectorAll('tr'))
                .map(row => row.dataset.id)
                .filter(Boolean);

            if (!orderedIds.length) {
                return;
            }

            const currentOrderMatches = orderedIds.every((id, index) => state.buses[index]?.id === id);
            if (currentOrderMatches) {
                return;
            }

            try {
                const batch = writeBatch(db);
                orderedIds.forEach((id, index) => {
                    batch.update(doc(db, 'buses', id), {
                        sortOrder: index,
                        updatedAt: serverTimestamp(),
                        updatedBy: currentUser ? currentUser.uid : null
                    });
                });
                await batch.commit();
                showActionMessage('Timetable order updated successfully.', 'success');
            } catch (error) {
                console.error('Reorder failed', error);
                showActionMessage(`Unable to save the new order: ${describeError(error)}`, 'error');
                loadBuses();
            }
        }

        async function handleEditBus(busId) {
            if (!busId) return;
            try {
                const docRef = doc(db, 'buses', busId);
                const docSnap = await getDoc(docRef);
                if (docSnap.exists()) {
                    openModal('Edit Bus', docSnap.data(), busId);
                }
            } catch (error) {
                console.error('Failed to load bus for editing:', error);
                showActionMessage(`Unable to load the selected bus: ${describeError(error)}`, 'error');
            }
        }

        async function handleDeleteBus(busId) {
            if (!busId) return;
            if (!confirm('Are you sure you want to delete this bus?')) return;
            try {
                await deleteDoc(doc(db, 'buses', busId));
                showActionMessage('Bus deleted successfully.', 'success');
            } catch (error) {
                console.error('Failed to delete bus:', error);
                showActionMessage(`Unable to delete the selected bus: ${describeError(error)}`, 'error');
            }
        }

        function timeToMinutes(time) {
            const [hours, minutes] = time.split(':').map(Number);
            return hours * 60 + minutes;
        }

        function minutesToTime(totalMinutes) {
            const normalized = ((totalMinutes % (24 * 60)) + (24 * 60)) % (24 * 60);
            const hours = String(Math.floor(normalized / 60)).padStart(2, '0');
            const minutes = String(normalized % 60).padStart(2, '0');
            return `${hours}:${minutes}`;
        }

        function addMinutes(time, duration) {
            if (!time || !duration) return '';
            return minutesToTime(timeToMinutes(time) + Number(duration));
        }

        function generateDepartures(startTime, endTime, frequency) {
            const start = timeToMinutes(startTime);
            const end = timeToMinutes(endTime);
            const freq = Number(frequency);
            if (!startTime || !endTime || !freq || freq <= 0 || end < start) {
                return [];
=======
            const idToken = await currentUser.getIdToken(forceRefresh);
            const response = await fetch('/api/firebase-login', {
                method: 'POST',
                headers: { 'Content-Type': 'application/json' },
                body: JSON.stringify({ idToken })
            });
            const data = await response.json().catch(() => null);
            if (!response.ok || !data?.token) {
                const message = (Array.isArray(data?.errors) && data.errors.length)
                    ? data.errors.join(', ')
                    : data?.message || 'Unable to start admin session.';
                throw new Error(message);
            }
            setApiToken(data.token);
            return state.apiToken;
        }

        function isTokenValid() {
            if (!state.apiToken) return false;
            if (!state.apiTokenExpiresAt) return true;
            return Date.now() < (state.apiTokenExpiresAt - TOKEN_EXPIRY_BUFFER_MS);
        }

        async function ensureApiToken(forceRefresh = false) {
            if (!currentUser) {
                throw new Error('Authentication required. Please sign in again.');
            }

            if (!forceRefresh && isTokenValid()) {
                return state.apiToken;
            }

            if (!apiTokenPromise) {
                apiTokenPromise = exchangeFirebaseToken(forceRefresh);
            }
            try {
                return await apiTokenPromise;
            } finally {
                apiTokenPromise = null;
            }
        }

        async function fetchWithAuth(url, options = {}, retry = true) {
            await ensureApiToken();

            const headers = new Headers(options.headers || {});
            if (options.body && !(options.body instanceof FormData) && !headers.has('Content-Type')) {
                headers.set('Content-Type', 'application/json');
            }
            headers.set('Authorization', `Bearer ${state.apiToken}`);

            const response = await fetch(url, { ...options, headers });
            if (response.status === 401 && retry) {
                clearApiToken();
                await ensureApiToken(true);
                return fetchWithAuth(url, options, false);
            }
            return response;
        }

        const priceLookup = new Map();
        const priceEntryByKey = new Map();
        const locationSet = new Set();

        function renderAvailabilityCheckboxes(container) {
            if (!container) return;
            container.innerHTML = '';
            daysOfWeek.forEach(day => {
                const label = document.createElement('label');
                label.className = 'flex items-center gap-2 text-sm';
                const checkbox = document.createElement('input');
                checkbox.type = 'checkbox';
                checkbox.value = day;
                checkbox.className = 'rounded border-gray-300 text-indigo-600 focus:ring-indigo-500';
                label.appendChild(checkbox);
                label.appendChild(document.createTextNode(day));
                container.appendChild(label);
            });
        }

        function setSelectedDays(container, values = []) {
            if (!container) return;
            const selected = new Set(values.map(value => value.toString()));
            container.querySelectorAll('input[type="checkbox"]').forEach(input => {
                input.checked = selected.has(input.value);
            });
        }

        function getSelectedDays(container) {
            if (!container) return [];
            return Array.from(container.querySelectorAll('input[type="checkbox"]:checked')).map(input => input.value);
        }

        function parseStops(value) {
            return value
                .split(/\r?\n/)
                .map(line => line.trim())
                .filter(Boolean);
        }

        function resetBusForm() {
            if (!busForm) return;
            busForm.reset();
            if (busIdInput) busIdInput.value = '';
            if (formError) formError.textContent = '';
            delete busForm.dataset.busId;
            delete busForm.dataset.originalStatus;
            delete busForm.dataset.originalSortOrder;
            setSelectedDays(availabilityContainer, []);
        }

        function openModal(title, data = {}, busId = '') {
            if (!busModal || !busForm) return;
            resetBusForm();
            modalTitle.textContent = title;
            busModal.classList.remove('hidden');
            if (busId) {
                busForm.dataset.busId = busId;
                if (typeof data.status !== 'undefined') {
                    busForm.dataset.originalStatus = data.status;
                }
                if (typeof data.sortOrder !== 'undefined') {
                    busForm.dataset.originalSortOrder = data.sortOrder;
                }
            }
            if (routeInput) routeInput.value = data.route || '';
            if (operatorInput) operatorInput.value = data.operator || '';
            if (departsFromInput) departsFromInput.value = data.departsFrom || '';
            if (arrivesAtInput) arrivesAtInput.value = data.arrivesAt || '';
            if (departureTimeInput) departureTimeInput.value = data.departureTime || '';
            if (arrivalTimeInput) arrivalTimeInput.value = data.arrivalTime || '';
            if (priceInput) priceInput.value = data.price || '';
            if (expresswayEntranceInput) expresswayEntranceInput.value = data.expresswayEntrance || '';
            if (expresswayExitInput) expresswayExitInput.value = data.expresswayExit || '';
            if (stopsTextarea) stopsTextarea.value = Array.isArray(data.stops) ? data.stops.join('\n') : '';
            setSelectedDays(availabilityContainer, Array.isArray(data.availability) ? data.availability : []);
        }

        function closeBusModal() {
            if (!busModal) return;
            busModal.classList.add('hidden');
            resetBusForm();
        }

        function closeBulkModal() {
            if (!bulkAddModal) return;
            bulkAddModal.classList.add('hidden');
            if (bulkAddMessage) {
                bulkAddMessage.textContent = '';
                bulkAddMessage.className = 'text-sm font-medium';
            }
            if (bulkBusForm) {
                bulkBusForm.reset();
            }
            setSelectedDays(bulkAvailabilityContainer, []);
        }

        function collectBusFormData() {
            if (!routeInput || !operatorInput || !departsFromInput || !arrivesAtInput || !departureTimeInput) {
                return null;
>>>>>>> ab6cede7
            }
            const departures = [];
            for (let current = start; current <= end; current += freq) {
                departures.push(minutesToTime(current));
            }
            return departures;
        }

<<<<<<< HEAD
        function clearPriceMatrixState() {
            priceLookup.clear();
            priceEntryByKey.clear();
            locationSet.clear();
            if (locationOptionsList) locationOptionsList.innerHTML = '';
            if (priceMatrixBody) priceMatrixBody.innerHTML = '';
            if (priceMatrixEmpty) priceMatrixEmpty.classList.remove('hidden');
            if (priceFormMessage) {
                priceFormMessage.textContent = '';
                priceFormMessage.className = 'md:col-span-2 lg:col-span-1 text-sm font-medium';
=======
            const route = routeInput.value.trim();
            const operator = operatorInput.value.trim();
            const departsFrom = departsFromInput.value.trim();
            const arrivesAt = arrivesAtInput.value.trim();
            const departureTime = departureTimeInput.value.trim();

            if (!route || !operator || !departsFrom || !arrivesAt || !departureTime) {
                if (formError) {
                    formError.textContent = 'Please complete all required fields.';
                }
                showActionMessage('Please complete all required bus fields before saving.', 'error');
                return null;
>>>>>>> ab6cede7
            }
            if (priceEntryIdInput) priceEntryIdInput.value = '';
        }

<<<<<<< HEAD
        function updateLocationOptions() {
            if (!locationOptionsList) return;
            locationOptionsList.innerHTML = '';
            Array.from(locationSet)
                .sort((a, b) => a.localeCompare(b))
                .forEach(location => {
                    const option = document.createElement('option');
                    option.value = location;
                    locationOptionsList.appendChild(option);
                });
        }

        function renderPriceMatrix(entries) {
            if (!priceMatrixBody) return;
            priceMatrixBody.innerHTML = '';
            if (!entries.length) {
                if (priceMatrixEmpty) priceMatrixEmpty.classList.remove('hidden');
                return;
=======
            return {
                route,
                operator,
                departsFrom,
                arrivesAt,
                departureTime,
                arrivalTime: arrivalTimeInput ? arrivalTimeInput.value.trim() : '',
                price: priceInput ? priceInput.value.trim() : '',
                expresswayEntrance: expresswayEntranceInput ? expresswayEntranceInput.value.trim() : '',
                expresswayExit: expresswayExitInput ? expresswayExitInput.value.trim() : '',
                availability: getSelectedDays(availabilityContainer),
                stops: parseStops(stopsTextarea ? stopsTextarea.value : '')
            };
        }

        function renderStatusPill(status) {
            const map = {
                Scheduled: 'bg-gray-100 text-gray-700',
                Departed: 'bg-green-100 text-green-700',
                Arrived: 'bg-blue-100 text-blue-700',
                Delayed: 'bg-yellow-100 text-yellow-700',
                Cancelled: 'bg-red-100 text-red-700'
            };
            const classes = map[status] || map.Scheduled;
            return `<span class="px-2 py-1 rounded-full ${classes}">${status || 'Scheduled'}</span>`;
        }

        function renderBusTable(buses) {
            state.buses = Array.isArray(buses) ? buses : [];

            if (loading) {
                loading.classList.add('hidden');
            }

            if (!busTableBody) return;
            busTableBody.innerHTML = '';

            if (!state.buses.length) {
                if (busListContainer) busListContainer.classList.add('hidden');
                if (busEmptyState) busEmptyState.classList.remove('hidden');
                if (lastUpdatedLabel) lastUpdatedLabel.textContent = '';
            } else {
                const fragment = document.createDocumentFragment();
                state.buses.forEach((bus, index) => {
                    const tr = document.createElement('tr');
                    tr.dataset.id = bus.id;
                    tr.innerHTML = `
                        <td class="px-4 py-3 text-sm text-gray-500 font-medium cursor-move">${index + 1}</td>
                        <td class="px-4 py-3">
                            <div class="font-semibold text-gray-800">${bus.route || '—'}</div>
                            <div class="text-sm text-gray-500">${bus.operator || ''}</div>
                        </td>
                        <td class="px-4 py-3 text-sm text-gray-700">
                            <div class="font-medium">${bus.departsFrom || '—'}</div>
                            <div class="text-xs text-gray-500">${bus.departureTime || '—'}</div>
                        </td>
                        <td class="px-4 py-3 text-sm text-gray-700">
                            <div class="font-medium">${bus.arrivesAt || '—'}</div>
                            <div class="text-xs text-gray-500">${bus.arrivalTime || '—'}</div>
                        </td>
                        <td class="px-4 py-3 text-xs text-gray-600">${Array.isArray(bus.availability) ? bus.availability.join(', ') : '—'}</td>
                        <td class="px-4 py-3 text-sm">${renderStatusPill(bus.status)}</td>
                        <td class="px-4 py-3 text-right text-sm font-medium">
                            <button class="text-indigo-600 hover:text-indigo-900 edit-btn" data-id="${bus.id}">Edit</button>
                            <button class="text-red-600 hover:text-red-900 ml-4 delete-btn" data-id="${bus.id}">Delete</button>
                        </td>`;

                    const editButton = tr.querySelector('.edit-btn');
                    const deleteButton = tr.querySelector('.delete-btn');
                    if (editButton) {
                        editButton.addEventListener('click', () => handleEditBus(bus.id));
                    }
                    if (deleteButton) {
                        deleteButton.addEventListener('click', () => handleDeleteBus(bus.id));
                    }
                    fragment.appendChild(tr);
                });
                busTableBody.appendChild(fragment);
                if (busListContainer) busListContainer.classList.remove('hidden');
                if (busEmptyState) busEmptyState.classList.add('hidden');
                if (lastUpdatedLabel) lastUpdatedLabel.textContent = `Last updated ${new Date().toLocaleString()}`;
>>>>>>> ab6cede7
            }
            if (priceMatrixEmpty) priceMatrixEmpty.classList.add('hidden');
            entries.forEach(entry => {
                const tr = document.createElement('tr');
                tr.dataset.id = entry.id;
                const updatedAt = entry.updatedAt ? new Date(entry.updatedAt.seconds ? entry.updatedAt.seconds * 1000 : entry.updatedAt).toLocaleString() : '—';
                tr.innerHTML = `
                    <td class="px-4 py-3 whitespace-nowrap font-medium text-gray-800">${entry.origin}</td>
                    <td class="px-4 py-3 whitespace-nowrap text-gray-700">${entry.destination}</td>
                    <td class="px-4 py-3 whitespace-nowrap text-indigo-600 font-semibold">${entry.price || '—'}</td>
                    <td class="px-4 py-3 whitespace-nowrap text-xs text-gray-500">${updatedAt}</td>
                    <td class="px-4 py-3 whitespace-nowrap">
                        <button class="text-indigo-600 hover:text-indigo-900 price-edit" data-id="${entry.id}">Edit</button>
                        <button class="text-red-600 hover:text-red-900 price-delete ml-4" data-id="${entry.id}">Delete</button>
                    </td>`;
                priceMatrixBody.appendChild(tr);
            });
        }

<<<<<<< HEAD
        function maybeFillPrice({ origin, destination, price }) {
            const originVal = origin.value.trim();
            const destinationVal = destination.value.trim();
            if (!originVal || !destinationVal) return;
            const key = `${originVal.toLowerCase()}__${destinationVal.toLowerCase()}`;
            if (!priceLookup.has(key)) return;
            if (!price.value.trim() || price.dataset.autofilled === 'true') {
                price.value = priceLookup.get(key);
                price.dataset.autofilled = 'true';
            }
        }

        function autoFillPriceFields() {
            if (priceAutoFillRegistered) return;
            const pairs = [
                { origin: departsFromInput, destination: arrivesAtInput, price: priceInput },
                { origin: bulkDepartsFromInput, destination: bulkArrivesAtInput, price: bulkPriceInput }
            ].filter(pair => pair.origin && pair.destination && pair.price);

            pairs.forEach(pair => {
                if (!pair.price.dataset) pair.price.dataset = {};
                pair.price.addEventListener('input', () => {
                    pair.price.dataset.autofilled = 'false';
                });
                ['change', 'blur'].forEach(evt => {
                    pair.origin.addEventListener(evt, () => maybeFillPrice(pair));
                    pair.destination.addEventListener(evt, () => maybeFillPrice(pair));
                });
            });

            priceAutoFillRegistered = true;
        }

        function refreshPriceMatrix(entries) {
            priceLookup.clear();
            priceEntryByKey.clear();
            locationSet.clear();
            entries.forEach(entry => {
                const origin = (entry.origin || '').trim();
                const destination = (entry.destination || '').trim();
                if (!origin || !destination) return;
                locationSet.add(origin);
                locationSet.add(destination);
                const key = `${origin.toLowerCase()}__${destination.toLowerCase()}`;
                priceLookup.set(key, entry.price || '');
                priceEntryByKey.set(key, entry.id);
            });
            updateLocationOptions();
            renderPriceMatrix(entries);
            autoFillPriceFields();
        }

        function startPriceMatrixListener() {
            if (priceMatrixUnsubscribe) {
                priceMatrixUnsubscribe();
                priceMatrixUnsubscribe = null;
=======
            if (state.sortable) {
                state.sortable.destroy();
                state.sortable = null;
            }

            if (state.buses.length && busTableBody) {
                state.sortable = new Sortable(busTableBody, {
                    animation: 150,
                    handle: 'td:first-child',
                    ghostClass: 'sortable-ghost',
                    onEnd: handleReorder
                });
            }
        }

        async function loadBuses() {
            if (loading) {
                loading.textContent = 'Loading timetable...';
                loading.classList.remove('hidden');
>>>>>>> ab6cede7
            }
            const priceMatrixQuery = query(collection(db, 'priceMatrix'), orderBy('origin'));
            priceMatrixUnsubscribe = onSnapshot(priceMatrixQuery, snapshot => {
                const entries = snapshot.docs.map(docSnap => ({ id: docSnap.id, ...docSnap.data() }));
                refreshPriceMatrix(entries);
            }, error => {
                console.error('Error loading price matrix:', error);
                showActionMessage(`Failed to load price matrix: ${describeError(error)}`, 'error');
                if (priceFormMessage) {
                    priceFormMessage.textContent = 'Unable to load price matrix. Check console logs.';
                    priceFormMessage.className = 'md:col-span-2 lg:col-span-1 text-sm font-medium text-red-600';
                }
            });
        }

        function normalizeRole(role) {
            const value = (role || '').toString().trim().toLowerCase();
            if (value === 'administrator') return 'admin';
            if (value === 'timekeepers') return 'timekeeper';
            return value;
        }

<<<<<<< HEAD
        function extractRoleFromClaims(claims, allowedRoles) {
            if (!claims) return '';
            const sources = [
                claims.role,
                claims.userRole,
                claims.customRole,
                ...(Array.isArray(claims.roles) ? claims.roles : []),
                ...(Array.isArray(claims.permissions) ? claims.permissions : [])
            ];
            for (const entry of sources) {
                const normalized = normalizeRole(entry);
                if (!normalized) continue;
                if (!allowedRoles.length || allowedRoles.includes(normalized)) {
                    return normalized;
                }
            }
            return '';
        }

        async function maybeBackfillEmailLower(usersCollection, profile, emailLower) {
            if (!profile || !profile.id || !emailLower) return profile;
            if ((profile.emailLower || '').toString().toLowerCase() === emailLower) {
                return profile;
            }
            try {
                await setDoc(doc(usersCollection, profile.id), { emailLower }, { merge: true });
                profile.emailLower = emailLower;
            } catch (error) {
                console.warn('Unable to backfill lowercase email for user profile:', error);
                showActionMessage(`Unable to sync user email alias: ${describeError(error)}`, 'warning');
            }
            return profile;
        }

        async function ensureProfileFromClaims(user, role) {
            if (!user) return;
            const usersCollection = collection(db, 'users');
            const email = (user.email || '').trim();
            const payload = {
                role,
                email,
                emailLower: email.toLowerCase(),
                displayName: user.displayName || '',
                syncedFromClaims: true,
                updatedAt: serverTimestamp()
            };
            try {
                await setDoc(doc(usersCollection, user.uid), payload, { merge: true });
            } catch (error) {
                console.warn('Unable to seed Firestore profile from custom claims:', error);
                showActionMessage(`Unable to sync your profile from permissions: ${describeError(error)}`, 'warning');
            }
        }

        async function fetchUserProfile(user) {
            if (!user) return null;
            const email = (user.email || '').trim();
            const emailLower = email.toLowerCase();
            const usersCollection = collection(db, 'users');

            const tryDoc = async (docId) => {
                if (!docId) return null;
                const docRef = doc(usersCollection, docId);
                const docSnap = await getDoc(docRef);
                return docSnap.exists() ? { id: docSnap.id, ...docSnap.data() } : null;
            };

            try {
                let profile = await tryDoc(user.uid);
                if (profile) return maybeBackfillEmailLower(usersCollection, profile, emailLower);

                profile = await tryDoc(email);
                if (profile) return maybeBackfillEmailLower(usersCollection, profile, emailLower);

                if (emailLower !== email) {
                    profile = await tryDoc(emailLower);
                    if (profile) return maybeBackfillEmailLower(usersCollection, profile, emailLower);
                }

                if (email) {
                    let snapshot = await getDocs(query(usersCollection, where('emailLower', '==', emailLower), limit(1)));
                    if (!snapshot.empty) {
                        const docSnap = snapshot.docs[0];
                        return maybeBackfillEmailLower(usersCollection, { id: docSnap.id, ...docSnap.data() }, emailLower);
                    }

                    snapshot = await getDocs(query(usersCollection, where('email', '==', email), limit(1)));
                    if (!snapshot.empty) {
                        const docSnap = snapshot.docs[0];
                        return maybeBackfillEmailLower(usersCollection, { id: docSnap.id, ...docSnap.data() }, emailLower);
                    }
                }

                return null;
            } catch (error) {
                console.error('Error fetching user profile:', error);
                showActionMessage(`Error fetching user profile: ${describeError(error)}`, 'error');
                throw error;
            }
        }

        async function resolveRole(user, allowedRoles) {
            const profile = await fetchUserProfile(user);
            const profileRole = normalizeRole(profile?.role);
            if (profileRole && (!allowedRoles.length || allowedRoles.includes(profileRole))) {
                return { role: profileRole, profile };
            }

            try {
                const token = await user.getIdTokenResult(true);
                const claimRole = extractRoleFromClaims(token?.claims, allowedRoles);
                if (claimRole) {
                    await ensureProfileFromClaims(user, claimRole);
                    const refreshedProfile = profile || await fetchUserProfile(user);
                    return { role: claimRole, profile: refreshedProfile || profile };
                }
            } catch (error) {
                console.warn('Unable to resolve role from custom claims:', error);
                showActionMessage(`Unable to resolve your access permissions: ${describeError(error)}`, 'warning');
            }

            return { role: profileRole || null, profile };
        }

        renderAvailabilityCheckboxes(availabilityContainer);
        renderAvailabilityCheckboxes(bulkAvailabilityContainer);

        if (showAddModalButton) {
            showAddModalButton.addEventListener('click', () => openModal('Add New Bus'));
        }
        if (closeModalButton) {
            closeModalButton.addEventListener('click', closeBusModal);
        }
        if (showBulkAddModalButton) {
            showBulkAddModalButton.addEventListener('click', () => {
                if (bulkAddModal) bulkAddModal.classList.remove('hidden');
                if (bulkAddMessage) {
                    bulkAddMessage.textContent = '';
                    bulkAddMessage.className = 'text-sm font-medium';
                }
            });
        }
        if (closeBulkModalButton) {
            closeBulkModalButton.addEventListener('click', closeBulkModal);
        }

        if (busForm) {
            busForm.addEventListener('submit', async (event) => {
                event.preventDefault();
                if (formError) formError.textContent = '';
                const payload = collectBusFormData();
                if (!payload) return;

                try {
                    const busId = busForm.dataset.busId;
                    const isUpdate = Boolean(busId);
                    if (busId) {
                        const updatePayload = {
                            ...payload,
                            status: busForm.dataset.originalStatus || 'Scheduled'
                        };
                        if (busForm.dataset.originalSortOrder) {
                            updatePayload.sortOrder = Number(busForm.dataset.originalSortOrder);
                        }
                        await updateDoc(doc(db, 'buses', busId), updatePayload);
                    } else {
                        const busesCollection = collection(db, 'buses');
                        const latestSnapshot = await getDocs(query(busesCollection, orderBy('sortOrder', 'desc'), limit(1)));
                        const nextSortOrder = latestSnapshot.empty ? 0 : (Number(latestSnapshot.docs[0].data().sortOrder) || 0) + 1;
                        await addDoc(busesCollection, {
                            ...payload,
                            status: 'Scheduled',
                            sortOrder: nextSortOrder
                        });
                    }
                    closeBusModal();
                    showActionMessage(isUpdate ? 'Bus updated successfully.' : 'Bus added successfully.', 'success');
                } catch (error) {
                    console.error('Failed to save bus:', error);
                    if (formError) {
                        formError.textContent = 'Unable to save bus. Please try again.';
                    }
                    showActionMessage(`Unable to save bus: ${describeError(error)}`, 'error');
                }
            });
        }

        if (bulkBusForm) {
            bulkBusForm.addEventListener('submit', async (event) => {
                event.preventDefault();
                if (bulkAddMessage) {
                    bulkAddMessage.textContent = '';
                    bulkAddMessage.className = 'text-sm font-medium';
                }

                const routeBase = bulkRouteInput ? bulkRouteInput.value.trim() : '';
                const operator = bulkOperatorInput ? bulkOperatorInput.value.trim() : '';
                const departsFrom = bulkDepartsFromInput ? bulkDepartsFromInput.value.trim() : '';
                const arrivesAt = bulkArrivesAtInput ? bulkArrivesAtInput.value.trim() : '';
                const price = bulkPriceInput ? bulkPriceInput.value.trim() : '';
                const expresswayEntrance = bulkExpresswayEntranceInput ? bulkExpresswayEntranceInput.value.trim() : '';
                const expresswayExit = bulkExpresswayExitInput ? bulkExpresswayExitInput.value.trim() : '';
                const startTime = bulkStartTimeInput ? bulkStartTimeInput.value : '';
                const endTime = bulkEndTimeInput ? bulkEndTimeInput.value : '';
                const frequency = bulkFrequencyInput ? Number(bulkFrequencyInput.value) : 0;
                const duration = bulkDurationInput ? Number(bulkDurationInput.value) : 0;
                const availability = getSelectedDays(bulkAvailabilityContainer);
                const stops = parseStops(bulkStopsTextarea ? bulkStopsTextarea.value : '');

                if (!routeBase || !operator || !departsFrom || !arrivesAt || !startTime || !endTime || !frequency || frequency <= 0 || !duration || duration <= 0) {
                    if (bulkAddMessage) {
                        bulkAddMessage.textContent = 'Please fill in all required fields with valid values.';
                        bulkAddMessage.className = 'text-sm font-medium text-red-600';
                    }
                    showActionMessage('Please provide all required bulk add details before submitting.', 'error');
                    return;
                }

                const departures = generateDepartures(startTime, endTime, frequency);
                if (!departures.length) {
                    if (bulkAddMessage) {
                        bulkAddMessage.textContent = 'No departures generated. Check your start/end times and frequency.';
                        bulkAddMessage.className = 'text-sm font-medium text-red-600';
                    }
                    showActionMessage('No departures generated. Adjust start/end times or frequency.', 'error');
                    return;
                }

                try {
                    const busesCollection = collection(db, 'buses');
                    const latestSnapshot = await getDocs(query(busesCollection, orderBy('sortOrder', 'desc'), limit(1)));
                    let nextSortOrder = latestSnapshot.empty ? 0 : (Number(latestSnapshot.docs[0].data().sortOrder) || 0) + 1;

                    const batch = writeBatch(db);
                    departures.forEach(departureTime => {
                        const docRef = doc(busesCollection);
                        batch.set(docRef, {
                            route: routeBase,
                            operator,
                            departsFrom,
                            arrivesAt,
                            departureTime,
                            arrivalTime: addMinutes(departureTime, duration),
                            price,
                            expresswayEntrance,
                            expresswayExit,
                            availability,
                            stops,
                            status: 'Scheduled',
                            sortOrder: nextSortOrder++
                        });
                    });

                    await batch.commit();
                    if (bulkAddMessage) {
                        bulkAddMessage.textContent = `Added ${departures.length} departures.`;
                        bulkAddMessage.className = 'text-sm font-medium text-green-600';
                    }
                    closeBulkModal();
                    showActionMessage(`Added ${departures.length} departures successfully.`, 'success');
                } catch (error) {
                    console.error('Failed to bulk add buses:', error);
                    if (bulkAddMessage) {
                        bulkAddMessage.textContent = 'Failed to add buses. Please try again.';
                        bulkAddMessage.className = 'text-sm font-medium text-red-600';
=======
            try {
                const response = await fetchWithAuth('/api/buses');
                const data = await response.json();
                if (!response.ok) {
                    const message = Array.isArray(data?.errors) && data.errors.length
                        ? data.errors.join(', ')
                        : data?.message || 'Failed to load buses.';
                    throw new Error(message);
                }
                renderBusTable(data);
            } catch (error) {
                console.error('Error fetching buses:', error);
                showActionMessage(`Failed to load timetable: ${describeError(error)}`, 'error');
                if (loading) {
                    loading.textContent = 'Error loading data. Check console.';
                    loading.classList.remove('hidden');
                }
            }
        }

        async function handleReorder() {
            if (!busTableBody) return;

            const orderedIds = Array.from(busTableBody.querySelectorAll('tr'))
                .map(row => row.dataset.id)
                .filter(Boolean);

            if (!orderedIds.length) {
                return;
            }

            const batch = writeBatch(db);
            orderedIds.forEach((id, index) => {
                const ref = doc(db, 'buses', id);
                batch.update(ref, { sortOrder: index + 1 });
            });

            try {
                await batch.commit();
                showActionMessage('Timetable order updated successfully.', 'success');
            } catch (error) {
                console.error('Reorder failed', error);
                showActionMessage(`Unable to save the new order: ${describeError(error)}`, 'error');
                loadBuses();
            }
        }

        async function handleEditBus(busId) {
            if (!busId) return;
            const bus = state.buses.find(item => String(item.id) === String(busId));
            if (!bus) {
                showActionMessage('Unable to find the selected bus in the current timetable.', 'warning');
                return;
            }
            openModal('Edit Bus', bus, bus.id);
        }

        async function handleDeleteBus(busId) {
            if (!busId) return;
            if (!confirm('Are you sure you want to delete this bus?')) return;
            try {
                const response = await fetchWithAuth(`/api/buses/${busId}`, {
                    method: 'DELETE'
                });
                if (!response.ok) {
                    let errorMessage = 'Unable to delete the selected bus.';
                    try {
                        const data = await response.json();
                        errorMessage = (Array.isArray(data?.errors) && data.errors.length)
                            ? data.errors.join(', ')
                            : data?.message || errorMessage;
                    } catch (_) {
                        // ignore body parse issues for non-JSON responses
                    }
                    throw new Error(errorMessage);
                }
                showActionMessage('Bus deleted successfully.', 'success');
                await loadBuses();
            } catch (error) {
                console.error('Failed to delete bus:', error);
                showActionMessage(`Unable to delete the selected bus: ${describeError(error)}`, 'error');
            }
        }

        function timeToMinutes(time) {
            const [hours, minutes] = time.split(':').map(Number);
            return hours * 60 + minutes;
        }

        function minutesToTime(totalMinutes) {
            const normalized = ((totalMinutes % (24 * 60)) + (24 * 60)) % (24 * 60);
            const hours = String(Math.floor(normalized / 60)).padStart(2, '0');
            const minutes = String(normalized % 60).padStart(2, '0');
            return `${hours}:${minutes}`;
        }

        function addMinutes(time, duration) {
            if (!time || !duration) return '';
            return minutesToTime(timeToMinutes(time) + Number(duration));
        }

        function generateDepartures(startTime, endTime, frequency) {
            const start = timeToMinutes(startTime);
            const end = timeToMinutes(endTime);
            const freq = Number(frequency);
            if (!startTime || !endTime || !freq || freq <= 0 || end < start) {
                return [];
            }
            const departures = [];
            for (let current = start; current <= end; current += freq) {
                departures.push(minutesToTime(current));
            }
            return departures;
        }

        function clearPriceMatrixState() {
            priceLookup.clear();
            priceEntryByKey.clear();
            locationSet.clear();
            if (locationOptionsList) locationOptionsList.innerHTML = '';
            if (priceMatrixBody) priceMatrixBody.innerHTML = '';
            if (priceMatrixEmpty) priceMatrixEmpty.classList.remove('hidden');
            if (priceFormMessage) {
                priceFormMessage.textContent = '';
                priceFormMessage.className = 'md:col-span-2 lg:col-span-1 text-sm font-medium';
            }
            if (priceEntryIdInput) priceEntryIdInput.value = '';
        }

        function updateLocationOptions() {
            if (!locationOptionsList) return;
            locationOptionsList.innerHTML = '';
            Array.from(locationSet)
                .sort((a, b) => a.localeCompare(b))
                .forEach(location => {
                    const option = document.createElement('option');
                    option.value = location;
                    locationOptionsList.appendChild(option);
                });
        }

        function renderPriceMatrix(entries) {
            if (!priceMatrixBody) return;
            priceMatrixBody.innerHTML = '';
            if (!entries.length) {
                if (priceMatrixEmpty) priceMatrixEmpty.classList.remove('hidden');
                return;
            }
            if (priceMatrixEmpty) priceMatrixEmpty.classList.add('hidden');
            entries.forEach(entry => {
                const tr = document.createElement('tr');
                tr.dataset.id = entry.id;
                const updatedAt = entry.updatedAt ? new Date(entry.updatedAt.seconds ? entry.updatedAt.seconds * 1000 : entry.updatedAt).toLocaleString() : '—';
                tr.innerHTML = `
                    <td class="px-4 py-3 whitespace-nowrap font-medium text-gray-800">${entry.origin}</td>
                    <td class="px-4 py-3 whitespace-nowrap text-gray-700">${entry.destination}</td>
                    <td class="px-4 py-3 whitespace-nowrap text-indigo-600 font-semibold">${entry.price || '—'}</td>
                    <td class="px-4 py-3 whitespace-nowrap text-xs text-gray-500">${updatedAt}</td>
                    <td class="px-4 py-3 whitespace-nowrap">
                        <button class="text-indigo-600 hover:text-indigo-900 price-edit" data-id="${entry.id}">Edit</button>
                        <button class="text-red-600 hover:text-red-900 price-delete ml-4" data-id="${entry.id}">Delete</button>
                    </td>`;
                priceMatrixBody.appendChild(tr);
            });
        }

        function maybeFillPrice({ origin, destination, price }) {
            const originVal = origin.value.trim();
            const destinationVal = destination.value.trim();
            if (!originVal || !destinationVal) return;
            const key = `${originVal.toLowerCase()}__${destinationVal.toLowerCase()}`;
            if (!priceLookup.has(key)) return;
            if (!price.value.trim() || price.dataset.autofilled === 'true') {
                price.value = priceLookup.get(key);
                price.dataset.autofilled = 'true';
            }
        }

        function autoFillPriceFields() {
            if (priceAutoFillRegistered) return;
            const pairs = [
                { origin: departsFromInput, destination: arrivesAtInput, price: priceInput },
                { origin: bulkDepartsFromInput, destination: bulkArrivesAtInput, price: bulkPriceInput }
            ].filter(pair => pair.origin && pair.destination && pair.price);

            pairs.forEach(pair => {
                if (!pair.price.dataset) pair.price.dataset = {};
                pair.price.addEventListener('input', () => {
                    pair.price.dataset.autofilled = 'false';
                });
                ['change', 'blur'].forEach(evt => {
                    pair.origin.addEventListener(evt, () => maybeFillPrice(pair));
                    pair.destination.addEventListener(evt, () => maybeFillPrice(pair));
                });
            });

            priceAutoFillRegistered = true;
        }

        function refreshPriceMatrix(entries) {
            priceLookup.clear();
            priceEntryByKey.clear();
            locationSet.clear();
            entries.forEach(entry => {
                const origin = (entry.origin || '').trim();
                const destination = (entry.destination || '').trim();
                if (!origin || !destination) return;
                locationSet.add(origin);
                locationSet.add(destination);
                const key = `${origin.toLowerCase()}__${destination.toLowerCase()}`;
                priceLookup.set(key, entry.price || '');
                priceEntryByKey.set(key, entry.id);
            });
            updateLocationOptions();
            renderPriceMatrix(entries);
            autoFillPriceFields();
        }

        function startPriceMatrixListener() {
            if (priceMatrixUnsubscribe) {
                priceMatrixUnsubscribe();
                priceMatrixUnsubscribe = null;
            }
            const priceMatrixQuery = query(collection(db, 'priceMatrix'), orderBy('origin'));
            priceMatrixUnsubscribe = onSnapshot(priceMatrixQuery, snapshot => {
                const entries = snapshot.docs.map(docSnap => ({ id: docSnap.id, ...docSnap.data() }));
                refreshPriceMatrix(entries);
            }, error => {
                console.error('Error loading price matrix:', error);
                showActionMessage(`Failed to load price matrix: ${describeError(error)}`, 'error');
                if (priceFormMessage) {
                    priceFormMessage.textContent = 'Unable to load price matrix. Check console logs.';
                    priceFormMessage.className = 'md:col-span-2 lg:col-span-1 text-sm font-medium text-red-600';
                }
            });
        }

        function normalizeRole(role) {
            const value = (role || '').toString().trim().toLowerCase();
            if (value === 'administrator') return 'admin';
            if (value === 'timekeepers') return 'timekeeper';
            return value;
        }

        function extractRoleFromClaims(claims, allowedRoles) {
            if (!claims) return '';
            const sources = [
                claims.role,
                claims.userRole,
                claims.customRole,
                ...(Array.isArray(claims.roles) ? claims.roles : []),
                ...(Array.isArray(claims.permissions) ? claims.permissions : [])
            ];
            for (const entry of sources) {
                const normalized = normalizeRole(entry);
                if (!normalized) continue;
                if (!allowedRoles.length || allowedRoles.includes(normalized)) {
                    return normalized;
                }
            }
            return '';
        }

        async function maybeBackfillEmailLower(usersCollection, profile, emailLower) {
            if (!profile || !profile.id || !emailLower) return profile;
            if ((profile.emailLower || '').toString().toLowerCase() === emailLower) {
                return profile;
            }
            try {
                await setDoc(doc(usersCollection, profile.id), { emailLower }, { merge: true });
                profile.emailLower = emailLower;
            } catch (error) {
                console.warn('Unable to backfill lowercase email for user profile:', error);
                showActionMessage(`Unable to sync user email alias: ${describeError(error)}`, 'warning');
            }
            return profile;
        }

        async function ensureProfileFromClaims(user, role) {
            if (!user) return;
            const usersCollection = collection(db, 'users');
            const email = (user.email || '').trim();
            const payload = {
                role,
                email,
                emailLower: email.toLowerCase(),
                displayName: user.displayName || '',
                syncedFromClaims: true,
                updatedAt: serverTimestamp()
            };
            try {
                await setDoc(doc(usersCollection, user.uid), payload, { merge: true });
            } catch (error) {
                console.warn('Unable to seed Firestore profile from custom claims:', error);
                showActionMessage(`Unable to sync your profile from permissions: ${describeError(error)}`, 'warning');
            }
        }

        async function fetchUserProfile(user) {
            if (!user) return null;
            const email = (user.email || '').trim();
            const emailLower = email.toLowerCase();
            const usersCollection = collection(db, 'users');

            const tryDoc = async (docId) => {
                if (!docId) return null;
                const docRef = doc(usersCollection, docId);
                const docSnap = await getDoc(docRef);
                return docSnap.exists() ? { id: docSnap.id, ...docSnap.data() } : null;
            };

            try {
                let profile = await tryDoc(user.uid);
                if (profile) return maybeBackfillEmailLower(usersCollection, profile, emailLower);

                profile = await tryDoc(email);
                if (profile) return maybeBackfillEmailLower(usersCollection, profile, emailLower);

                if (emailLower !== email) {
                    profile = await tryDoc(emailLower);
                    if (profile) return maybeBackfillEmailLower(usersCollection, profile, emailLower);
                }

                if (email) {
                    let snapshot = await getDocs(query(usersCollection, where('emailLower', '==', emailLower), limit(1)));
                    if (!snapshot.empty) {
                        const docSnap = snapshot.docs[0];
                        return maybeBackfillEmailLower(usersCollection, { id: docSnap.id, ...docSnap.data() }, emailLower);
                    }

                    snapshot = await getDocs(query(usersCollection, where('email', '==', email), limit(1)));
                    if (!snapshot.empty) {
                        const docSnap = snapshot.docs[0];
                        return maybeBackfillEmailLower(usersCollection, { id: docSnap.id, ...docSnap.data() }, emailLower);
>>>>>>> ab6cede7
                    }
                    showActionMessage(`Failed to add buses: ${describeError(error)}`, 'error');
                }
            });
        }

<<<<<<< HEAD
        if (priceForm) {
            priceForm.addEventListener('submit', async (event) => {
                event.preventDefault();
                if (!priceOriginInput || !priceDestinationInput || !priceAmountInput) return;

                const origin = priceOriginInput.value.trim();
                const destination = priceDestinationInput.value.trim();
                const priceValue = priceAmountInput.value.trim();

                if (!origin || !destination || !priceValue) {
                    if (priceFormMessage) {
                        priceFormMessage.textContent = 'Please complete all fields.';
                        priceFormMessage.className = 'md:col-span-2 lg:col-span-1 text-sm font-medium text-red-600';
                    }
                    showActionMessage('Please complete all price matrix fields before saving.', 'error');
                    return;
                }

                const payload = {
                    origin,
                    destination,
                    price: priceValue,
                    updatedAt: serverTimestamp(),
                    updatedBy: currentUser ? currentUser.uid : null
                };

                try {
                    let actionLabel = 'Price entry saved.';
                    if (priceEntryIdInput && priceEntryIdInput.value) {
                        await setDoc(doc(db, 'priceMatrix', priceEntryIdInput.value), payload, { merge: true });
                        if (priceFormMessage) {
                            priceFormMessage.textContent = 'Price entry updated.';
                        }
                        actionLabel = 'Price entry updated.';
                    } else {
                        const key = `${origin.toLowerCase()}__${destination.toLowerCase()}`;
                        const existingId = priceEntryByKey.get(key);
                        if (existingId) {
                            await setDoc(doc(db, 'priceMatrix', existingId), payload, { merge: true });
                            if (priceFormMessage) {
                                priceFormMessage.textContent = 'Existing price updated.';
                            }
                            actionLabel = 'Existing price updated.';
                        } else {
                            await addDoc(collection(db, 'priceMatrix'), payload);
                            if (priceFormMessage) {
                                priceFormMessage.textContent = 'Price entry saved.';
                            }
                        }
                    }
                    if (priceFormMessage) {
                        priceFormMessage.className = 'md:col-span-2 lg:col-span-1 text-sm font-medium text-green-600';
                    }
                    priceForm.reset();
                    if (priceEntryIdInput) priceEntryIdInput.value = '';
                    if (priceAmountInput && priceAmountInput.dataset) {
                        priceAmountInput.dataset.autofilled = 'false';
                    }
                    showActionMessage(actionLabel, 'success');
                } catch (error) {
                    console.error('Error saving price entry:', error);
                    if (priceFormMessage) {
                        priceFormMessage.textContent = 'Failed to save price entry. Try again.';
                        priceFormMessage.className = 'md:col-span-2 lg:col-span-1 text-sm font-medium text-red-600';
                    }
                    showActionMessage(`Failed to save price entry: ${describeError(error)}`, 'error');
                }
            });
        }

        if (priceFormReset) {
            priceFormReset.addEventListener('click', () => {
                if (priceForm) priceForm.reset();
                if (priceEntryIdInput) priceEntryIdInput.value = '';
                if (priceFormMessage) {
                    priceFormMessage.textContent = '';
                    priceFormMessage.className = 'md:col-span-2 lg:col-span-1 text-sm font-medium';
                }
            });
        }

        if (priceMatrixBody) {
            priceMatrixBody.addEventListener('click', async (event) => {
                const target = event.target;
                if (!(target instanceof HTMLElement)) return;
                const rowId = target.dataset.id;
                if (!rowId) return;

                if (target.classList.contains('price-edit')) {
                    try {
                        const docRef = doc(db, 'priceMatrix', rowId);
                        const docSnap = await getDoc(docRef);
                        if (!docSnap.exists()) {
                            showActionMessage('Selected price entry was already removed.', 'warning');
                            return;
                        }
                        const data = docSnap.data();
                        if (priceOriginInput) priceOriginInput.value = data.origin || '';
                        if (priceDestinationInput) priceDestinationInput.value = data.destination || '';
                        if (priceAmountInput) {
                            priceAmountInput.value = data.price || '';
                            priceAmountInput.dataset.autofilled = 'false';
                        }
                        if (priceEntryIdInput) priceEntryIdInput.value = rowId;
                        if (priceFormMessage) {
                            priceFormMessage.textContent = 'Editing existing entry. Save to update or Clear to cancel.';
                            priceFormMessage.className = 'md:col-span-2 lg:col-span-1 text-sm font-medium text-indigo-600';
                        }
                    } catch (error) {
                        console.error('Failed to load price entry for editing:', error);
                        showActionMessage(`Failed to load price entry for editing: ${describeError(error)}`, 'error');
                    }
                }

                if (target.classList.contains('price-delete')) {
                    if (confirm('Delete this price entry?')) {
                        try {
                            await deleteDoc(doc(db, 'priceMatrix', rowId));
                            showActionMessage('Price entry deleted successfully.', 'success');
                        } catch (error) {
                            console.error('Failed to delete price entry:', error);
                            showActionMessage(`Failed to delete price entry: ${describeError(error)}`, 'error');
                        }
                    }
                }
            });
        }

        if (refreshButton) {
            refreshButton.addEventListener('click', () => loadBuses());
        }

        if (refreshMatrixButton) {
            refreshMatrixButton.addEventListener('click', () => {
                clearPriceMatrixState();
                startPriceMatrixListener();
            });
        }

        if (loginForm) {
            loginForm.addEventListener('submit', async (event) => {
                event.preventDefault();
                const email = document.getElementById('email').value;
                const password = document.getElementById('password').value;
                try {
                    await signInWithEmailAndPassword(auth, email, password);
                    const loginError = document.getElementById('login-error');
                    if (loginError) loginError.textContent = '';
                } catch (error) {
                    console.error('Login failed:', error);
                    const loginError = document.getElementById('login-error');
                    const loginErrorMessage = error && error.message ? error.message : 'Unable to sign in. Please try again.';
                    if (loginError) loginError.textContent = loginErrorMessage;
                    showActionMessage(`Login failed: ${loginErrorMessage}`, 'error');
                }
            });
        }

        if (logoutButton) {
            logoutButton.addEventListener('click', async () => {
                try {
                    await signOut(auth);
                } catch (error) {
                    console.error('Failed to sign out:', error);
                    showActionMessage(`Failed to sign out: ${describeError(error)}`, 'error');
                }
            });
        }

        onAuthStateChanged(auth, async (user) => {
            if (user) {
                try {
                    const { role } = await resolveRole(user, ['admin']);
                    if (role === 'admin') {
                        currentUser = user;
=======
                return null;
            } catch (error) {
                console.error('Error fetching user profile:', error);
                showActionMessage(`Error fetching user profile: ${describeError(error)}`, 'error');
                throw error;
            }
        }

        async function resolveRole(user, allowedRoles) {
            const profile = await fetchUserProfile(user);
            const profileRole = normalizeRole(profile?.role);
            if (profileRole && (!allowedRoles.length || allowedRoles.includes(profileRole))) {
                return { role: profileRole, profile };
            }

            try {
                const token = await user.getIdTokenResult(true);
                const claimRole = extractRoleFromClaims(token?.claims, allowedRoles);
                if (claimRole) {
                    await ensureProfileFromClaims(user, claimRole);
                    const refreshedProfile = profile || await fetchUserProfile(user);
                    return { role: claimRole, profile: refreshedProfile || profile };
                }
            } catch (error) {
                console.warn('Unable to resolve role from custom claims:', error);
                showActionMessage(`Unable to resolve your access permissions: ${describeError(error)}`, 'warning');
            }

            return { role: profileRole || null, profile };
        }

        renderAvailabilityCheckboxes(availabilityContainer);
        renderAvailabilityCheckboxes(bulkAvailabilityContainer);

        if (showAddModalButton) {
            showAddModalButton.addEventListener('click', () => openModal('Add New Bus'));
        }
        if (closeModalButton) {
            closeModalButton.addEventListener('click', closeBusModal);
        }
        if (showBulkAddModalButton) {
            showBulkAddModalButton.addEventListener('click', () => {
                if (bulkAddModal) bulkAddModal.classList.remove('hidden');
                if (bulkAddMessage) {
                    bulkAddMessage.textContent = '';
                    bulkAddMessage.className = 'text-sm font-medium';
                }
            });
        }
        if (closeBulkModalButton) {
            closeBulkModalButton.addEventListener('click', closeBulkModal);
        }

        if (busForm) {
            busForm.addEventListener('submit', async (event) => {
                event.preventDefault();
                if (formError) formError.textContent = '';
                const payload = collectBusFormData();
                if (!payload) return;

                try {
                    const busId = busForm.dataset.busId;
                    const isUpdate = Boolean(busId);
                    const response = await fetchWithAuth(isUpdate ? `/api/buses/${busId}` : '/api/buses', {
                        method: isUpdate ? 'PUT' : 'POST',
                        body: JSON.stringify(payload)
                    });
                    const data = await response.json().catch(() => null);
                    if (!response.ok) {
                        const message = (Array.isArray(data?.errors) && data.errors.length)
                            ? data.errors.join(', ')
                            : data?.message || 'Unable to save bus.';
                        throw new Error(message);
                    }
                    closeBusModal();
                    showActionMessage(isUpdate ? 'Bus updated successfully.' : 'Bus added successfully.', 'success');
                    await loadBuses();
                } catch (error) {
                    console.error('Failed to save bus:', error);
                    if (formError) {
                        formError.textContent = error.message || 'Unable to save bus. Please try again.';
                    }
                    showActionMessage(`Unable to save bus: ${describeError(error)}`, 'error');
                }
            });
        }

        if (bulkBusForm) {
            bulkBusForm.addEventListener('submit', async (event) => {
                event.preventDefault();
                if (bulkAddMessage) {
                    bulkAddMessage.textContent = '';
                    bulkAddMessage.className = 'text-sm font-medium';
                }

                const routeBase = bulkRouteInput ? bulkRouteInput.value.trim() : '';
                const operator = bulkOperatorInput ? bulkOperatorInput.value.trim() : '';
                const departsFrom = bulkDepartsFromInput ? bulkDepartsFromInput.value.trim() : '';
                const arrivesAt = bulkArrivesAtInput ? bulkArrivesAtInput.value.trim() : '';
                const price = bulkPriceInput ? bulkPriceInput.value.trim() : '';
                const expresswayEntrance = bulkExpresswayEntranceInput ? bulkExpresswayEntranceInput.value.trim() : '';
                const expresswayExit = bulkExpresswayExitInput ? bulkExpresswayExitInput.value.trim() : '';
                const startTime = bulkStartTimeInput ? bulkStartTimeInput.value : '';
                const endTime = bulkEndTimeInput ? bulkEndTimeInput.value : '';
                const frequency = bulkFrequencyInput ? Number(bulkFrequencyInput.value) : 0;
                const duration = bulkDurationInput ? Number(bulkDurationInput.value) : 0;
                const availability = getSelectedDays(bulkAvailabilityContainer);
                const stops = parseStops(bulkStopsTextarea ? bulkStopsTextarea.value : '');

                if (!routeBase || !operator || !departsFrom || !arrivesAt || !startTime || !endTime || !frequency || frequency <= 0 || !duration || duration <= 0) {
                    if (bulkAddMessage) {
                        bulkAddMessage.textContent = 'Please fill in all required fields with valid values.';
                        bulkAddMessage.className = 'text-sm font-medium text-red-600';
                    }
                    showActionMessage('Please provide all required bulk add details before submitting.', 'error');
                    return;
                }

                const departures = generateDepartures(startTime, endTime, frequency);
                if (!departures.length) {
                    if (bulkAddMessage) {
                        bulkAddMessage.textContent = 'No departures generated. Check your start/end times and frequency.';
                        bulkAddMessage.className = 'text-sm font-medium text-red-600';
                    }
                    showActionMessage('No departures generated. Adjust start/end times or frequency.', 'error');
                    return;
                }

                try {
                    let createdCount = 0;
                    for (const departureTime of departures) {
                        const response = await fetchWithAuth('/api/buses', {
                            method: 'POST',
                            body: JSON.stringify({
                                route: routeBase,
                                operator,
                                departsFrom,
                                arrivesAt,
                                departureTime,
                                arrivalTime: addMinutes(departureTime, duration),
                                price,
                                expresswayEntrance,
                                expresswayExit,
                                availability,
                                stops
                            })
                        });
                        const data = await response.json().catch(() => null);
                        if (!response.ok) {
                            const message = (Array.isArray(data?.errors) && data.errors.length)
                                ? data.errors.join(', ')
                                : data?.message || 'Failed to add bus.';
                            throw new Error(message);
                        }
                        createdCount += 1;
                    }
                    if (bulkAddMessage) {
                        bulkAddMessage.textContent = `Added ${createdCount} departures.`;
                        bulkAddMessage.className = 'text-sm font-medium text-green-600';
                    }
                    closeBulkModal();
                    showActionMessage(`Added ${createdCount} departures successfully.`, 'success');
                    await loadBuses();
                } catch (error) {
                    console.error('Failed to bulk add buses:', error);
                    if (bulkAddMessage) {
                        bulkAddMessage.textContent = 'Failed to add buses. Please try again.';
                        bulkAddMessage.className = 'text-sm font-medium text-red-600';
                    }
                    showActionMessage(`Failed to add buses: ${describeError(error)}`, 'error');
                }
            });
        }

        if (priceForm) {
            priceForm.addEventListener('submit', async (event) => {
                event.preventDefault();
                if (!priceOriginInput || !priceDestinationInput || !priceAmountInput) return;

                const origin = priceOriginInput.value.trim();
                const destination = priceDestinationInput.value.trim();
                const priceValue = priceAmountInput.value.trim();

                if (!origin || !destination || !priceValue) {
                    if (priceFormMessage) {
                        priceFormMessage.textContent = 'Please complete all fields.';
                        priceFormMessage.className = 'md:col-span-2 lg:col-span-1 text-sm font-medium text-red-600';
                    }
                    showActionMessage('Please complete all price matrix fields before saving.', 'error');
                    return;
                }

                const payload = {
                    origin,
                    destination,
                    price: priceValue,
                    updatedAt: serverTimestamp(),
                    updatedBy: currentUser ? currentUser.uid : null
                };

                try {
                    let actionLabel = 'Price entry saved.';
                    if (priceEntryIdInput && priceEntryIdInput.value) {
                        await setDoc(doc(db, 'priceMatrix', priceEntryIdInput.value), payload, { merge: true });
                        if (priceFormMessage) {
                            priceFormMessage.textContent = 'Price entry updated.';
                        }
                        actionLabel = 'Price entry updated.';
                    } else {
                        const key = `${origin.toLowerCase()}__${destination.toLowerCase()}`;
                        const existingId = priceEntryByKey.get(key);
                        if (existingId) {
                            await setDoc(doc(db, 'priceMatrix', existingId), payload, { merge: true });
                            if (priceFormMessage) {
                                priceFormMessage.textContent = 'Existing price updated.';
                            }
                            actionLabel = 'Existing price updated.';
                        } else {
                            await addDoc(collection(db, 'priceMatrix'), payload);
                            if (priceFormMessage) {
                                priceFormMessage.textContent = 'Price entry saved.';
                            }
                        }
                    }
                    if (priceFormMessage) {
                        priceFormMessage.className = 'md:col-span-2 lg:col-span-1 text-sm font-medium text-green-600';
                    }
                    priceForm.reset();
                    if (priceEntryIdInput) priceEntryIdInput.value = '';
                    if (priceAmountInput && priceAmountInput.dataset) {
                        priceAmountInput.dataset.autofilled = 'false';
                    }
                    showActionMessage(actionLabel, 'success');
                } catch (error) {
                    console.error('Error saving price entry:', error);
                    if (priceFormMessage) {
                        priceFormMessage.textContent = 'Failed to save price entry. Try again.';
                        priceFormMessage.className = 'md:col-span-2 lg:col-span-1 text-sm font-medium text-red-600';
                    }
                    showActionMessage(`Failed to save price entry: ${describeError(error)}`, 'error');
                }
            });
        }

        if (priceFormReset) {
            priceFormReset.addEventListener('click', () => {
                if (priceForm) priceForm.reset();
                if (priceEntryIdInput) priceEntryIdInput.value = '';
                if (priceFormMessage) {
                    priceFormMessage.textContent = '';
                    priceFormMessage.className = 'md:col-span-2 lg:col-span-1 text-sm font-medium';
                }
            });
        }

        if (priceMatrixBody) {
            priceMatrixBody.addEventListener('click', async (event) => {
                const target = event.target;
                if (!(target instanceof HTMLElement)) return;
                const rowId = target.dataset.id;
                if (!rowId) return;

                if (target.classList.contains('price-edit')) {
                    try {
                        const docRef = doc(db, 'priceMatrix', rowId);
                        const docSnap = await getDoc(docRef);
                        if (!docSnap.exists()) {
                            showActionMessage('Selected price entry was already removed.', 'warning');
                            return;
                        }
                        const data = docSnap.data();
                        if (priceOriginInput) priceOriginInput.value = data.origin || '';
                        if (priceDestinationInput) priceDestinationInput.value = data.destination || '';
                        if (priceAmountInput) {
                            priceAmountInput.value = data.price || '';
                            priceAmountInput.dataset.autofilled = 'false';
                        }
                        if (priceEntryIdInput) priceEntryIdInput.value = rowId;
                        if (priceFormMessage) {
                            priceFormMessage.textContent = 'Editing existing entry. Save to update or Clear to cancel.';
                            priceFormMessage.className = 'md:col-span-2 lg:col-span-1 text-sm font-medium text-indigo-600';
                        }
                    } catch (error) {
                        console.error('Failed to load price entry for editing:', error);
                        showActionMessage(`Failed to load price entry for editing: ${describeError(error)}`, 'error');
                    }
                }

                if (target.classList.contains('price-delete')) {
                    if (confirm('Delete this price entry?')) {
                        try {
                            await deleteDoc(doc(db, 'priceMatrix', rowId));
                            showActionMessage('Price entry deleted successfully.', 'success');
                        } catch (error) {
                            console.error('Failed to delete price entry:', error);
                            showActionMessage(`Failed to delete price entry: ${describeError(error)}`, 'error');
                        }
                    }
                }
            });
        }

        if (refreshButton) {
            refreshButton.addEventListener('click', () => loadBuses());
        }

        if (refreshMatrixButton) {
            refreshMatrixButton.addEventListener('click', () => {
                clearPriceMatrixState();
                startPriceMatrixListener();
            });
        }

        if (loginForm) {
            loginForm.addEventListener('submit', async (event) => {
                event.preventDefault();
                const email = document.getElementById('email').value;
                const password = document.getElementById('password').value;
                try {
                    await signInWithEmailAndPassword(auth, email, password);
                    const loginError = document.getElementById('login-error');
                    if (loginError) loginError.textContent = '';
                } catch (error) {
                    console.error('Login failed:', error);
                    const loginError = document.getElementById('login-error');
                    const loginErrorMessage = error && error.message ? error.message : 'Unable to sign in. Please try again.';
                    if (loginError) loginError.textContent = loginErrorMessage;
                    showActionMessage(`Login failed: ${loginErrorMessage}`, 'error');
                }
            });
        }

        if (logoutButton) {
            logoutButton.addEventListener('click', async () => {
                try {
                    await signOut(auth);
                } catch (error) {
                    console.error('Failed to sign out:', error);
                    showActionMessage(`Failed to sign out: ${describeError(error)}`, 'error');
                }
            });
        }

        onAuthStateChanged(auth, async (user) => {
            if (user) {
                currentUser = user;
                try {
                    const { role } = await resolveRole(user, ['admin']);
                    if (role === 'admin') {
                        try {
                            await ensureApiToken(true);
                        } catch (tokenError) {
                            console.error('Failed to obtain admin session token:', tokenError);
                            const message = describeError(tokenError, 'Unable to establish admin session.');
                            showActionMessage(message, 'error');
                            clearApiToken();
                            await signOut(auth);
                            return;
                        }
>>>>>>> ab6cede7
                        if (loginScreen) loginScreen.classList.add('hidden');
                        if (dashboard) dashboard.classList.remove('hidden');
                        clearActionMessage();
                        loadBuses();
                        startPriceMatrixListener();
                    } else {
                        const denialMessage = 'Access Denied. You must be an administrator to view this page.';
                        alert(denialMessage);
                        showActionMessage(denialMessage, 'error');
<<<<<<< HEAD
=======
                        clearApiToken();
>>>>>>> ab6cede7
                        await signOut(auth);
                    }
                } catch (error) {
                    const errorMessage = 'Unable to verify your permissions. Please try again or contact support.';
                    alert(errorMessage);
                    const detail = describeError(error, '');
                    showActionMessage(detail ? `${errorMessage} ${detail}`.trim() : errorMessage, 'error');
<<<<<<< HEAD
=======
                    clearApiToken();
>>>>>>> ab6cede7
                    await signOut(auth);
                }
            } else {
                currentUser = null;
<<<<<<< HEAD
=======
                clearApiToken();
>>>>>>> ab6cede7
                if (loginScreen) loginScreen.classList.remove('hidden');
                if (dashboard) dashboard.classList.add('hidden');
                if (unsubscribe) {
                    unsubscribe();
                    unsubscribe = null;
                }
                if (priceMatrixUnsubscribe) {
                    priceMatrixUnsubscribe();
                    priceMatrixUnsubscribe = null;
                }
                clearPriceMatrixState();
                clearActionMessage();
                if (state.sortable) {
                    state.sortable.destroy();
                    state.sortable = null;
                }
            }
        });
    }
    </script>
</body>
</html><|MERGE_RESOLUTION|>--- conflicted
+++ resolved
@@ -293,10 +293,7 @@
         query,
         serverTimestamp,
         setDoc,
-<<<<<<< HEAD
         updateDoc,
-=======
->>>>>>> ab6cede7
         where,
         writeBatch
     } from "https://www.gstatic.com/firebasejs/9.22.2/firebase-firestore.js";
@@ -396,13 +393,7 @@
 
         const state = {
             buses: [],
-<<<<<<< HEAD
             sortable: null
-=======
-            sortable: null,
-            apiToken: null,
-            apiTokenExpiresAt: 0
->>>>>>> ab6cede7
         };
         let apiTokenPromise = null;
 
@@ -444,7 +435,6 @@
             }
         }
 
-<<<<<<< HEAD
         const priceLookup = new Map();
         const priceEntryByKey = new Map();
         const locationSet = new Set();
@@ -509,43 +499,6 @@
                 if (typeof data.sortOrder !== 'undefined') {
                     busForm.dataset.originalSortOrder = data.sortOrder;
                 }
-=======
-        const TOKEN_EXPIRY_BUFFER_MS = 60 * 1000;
-
-        function decodeJwt(token) {
-            if (!token) return null;
-            try {
-                const parts = token.split('.');
-                if (parts.length !== 3) return null;
-                const payload = parts[1].replace(/-/g, '+').replace(/_/g, '/');
-                const padded = payload + '='.repeat((4 - (payload.length % 4)) % 4);
-                const decoded = atob(padded);
-                return JSON.parse(decoded);
-            } catch {
-                return null;
-            }
-        }
-
-        function setApiToken(token) {
-            state.apiToken = token || null;
-            const payload = decodeJwt(token);
-            if (payload?.exp) {
-                state.apiTokenExpiresAt = payload.exp * 1000;
-            } else {
-                state.apiTokenExpiresAt = token ? Date.now() + 15 * 60 * 1000 : 0;
-            }
-        }
-
-        function clearApiToken() {
-            state.apiToken = null;
-            state.apiTokenExpiresAt = 0;
-            apiTokenPromise = null;
-        }
-
-        async function exchangeFirebaseToken(forceRefresh = false) {
-            if (!currentUser) {
-                throw new Error('Authentication required. Please sign in again.');
->>>>>>> ab6cede7
             }
             if (routeInput) routeInput.value = data.route || '';
             if (operatorInput) operatorInput.value = data.operator || '';
@@ -560,7 +513,6 @@
             setSelectedDays(availabilityContainer, Array.isArray(data.availability) ? data.availability : []);
         }
 
-<<<<<<< HEAD
         function closeBusModal() {
             if (!busModal) return;
             busModal.classList.add('hidden');
@@ -804,168 +756,6 @@
             const freq = Number(frequency);
             if (!startTime || !endTime || !freq || freq <= 0 || end < start) {
                 return [];
-=======
-            const idToken = await currentUser.getIdToken(forceRefresh);
-            const response = await fetch('/api/firebase-login', {
-                method: 'POST',
-                headers: { 'Content-Type': 'application/json' },
-                body: JSON.stringify({ idToken })
-            });
-            const data = await response.json().catch(() => null);
-            if (!response.ok || !data?.token) {
-                const message = (Array.isArray(data?.errors) && data.errors.length)
-                    ? data.errors.join(', ')
-                    : data?.message || 'Unable to start admin session.';
-                throw new Error(message);
-            }
-            setApiToken(data.token);
-            return state.apiToken;
-        }
-
-        function isTokenValid() {
-            if (!state.apiToken) return false;
-            if (!state.apiTokenExpiresAt) return true;
-            return Date.now() < (state.apiTokenExpiresAt - TOKEN_EXPIRY_BUFFER_MS);
-        }
-
-        async function ensureApiToken(forceRefresh = false) {
-            if (!currentUser) {
-                throw new Error('Authentication required. Please sign in again.');
-            }
-
-            if (!forceRefresh && isTokenValid()) {
-                return state.apiToken;
-            }
-
-            if (!apiTokenPromise) {
-                apiTokenPromise = exchangeFirebaseToken(forceRefresh);
-            }
-            try {
-                return await apiTokenPromise;
-            } finally {
-                apiTokenPromise = null;
-            }
-        }
-
-        async function fetchWithAuth(url, options = {}, retry = true) {
-            await ensureApiToken();
-
-            const headers = new Headers(options.headers || {});
-            if (options.body && !(options.body instanceof FormData) && !headers.has('Content-Type')) {
-                headers.set('Content-Type', 'application/json');
-            }
-            headers.set('Authorization', `Bearer ${state.apiToken}`);
-
-            const response = await fetch(url, { ...options, headers });
-            if (response.status === 401 && retry) {
-                clearApiToken();
-                await ensureApiToken(true);
-                return fetchWithAuth(url, options, false);
-            }
-            return response;
-        }
-
-        const priceLookup = new Map();
-        const priceEntryByKey = new Map();
-        const locationSet = new Set();
-
-        function renderAvailabilityCheckboxes(container) {
-            if (!container) return;
-            container.innerHTML = '';
-            daysOfWeek.forEach(day => {
-                const label = document.createElement('label');
-                label.className = 'flex items-center gap-2 text-sm';
-                const checkbox = document.createElement('input');
-                checkbox.type = 'checkbox';
-                checkbox.value = day;
-                checkbox.className = 'rounded border-gray-300 text-indigo-600 focus:ring-indigo-500';
-                label.appendChild(checkbox);
-                label.appendChild(document.createTextNode(day));
-                container.appendChild(label);
-            });
-        }
-
-        function setSelectedDays(container, values = []) {
-            if (!container) return;
-            const selected = new Set(values.map(value => value.toString()));
-            container.querySelectorAll('input[type="checkbox"]').forEach(input => {
-                input.checked = selected.has(input.value);
-            });
-        }
-
-        function getSelectedDays(container) {
-            if (!container) return [];
-            return Array.from(container.querySelectorAll('input[type="checkbox"]:checked')).map(input => input.value);
-        }
-
-        function parseStops(value) {
-            return value
-                .split(/\r?\n/)
-                .map(line => line.trim())
-                .filter(Boolean);
-        }
-
-        function resetBusForm() {
-            if (!busForm) return;
-            busForm.reset();
-            if (busIdInput) busIdInput.value = '';
-            if (formError) formError.textContent = '';
-            delete busForm.dataset.busId;
-            delete busForm.dataset.originalStatus;
-            delete busForm.dataset.originalSortOrder;
-            setSelectedDays(availabilityContainer, []);
-        }
-
-        function openModal(title, data = {}, busId = '') {
-            if (!busModal || !busForm) return;
-            resetBusForm();
-            modalTitle.textContent = title;
-            busModal.classList.remove('hidden');
-            if (busId) {
-                busForm.dataset.busId = busId;
-                if (typeof data.status !== 'undefined') {
-                    busForm.dataset.originalStatus = data.status;
-                }
-                if (typeof data.sortOrder !== 'undefined') {
-                    busForm.dataset.originalSortOrder = data.sortOrder;
-                }
-            }
-            if (routeInput) routeInput.value = data.route || '';
-            if (operatorInput) operatorInput.value = data.operator || '';
-            if (departsFromInput) departsFromInput.value = data.departsFrom || '';
-            if (arrivesAtInput) arrivesAtInput.value = data.arrivesAt || '';
-            if (departureTimeInput) departureTimeInput.value = data.departureTime || '';
-            if (arrivalTimeInput) arrivalTimeInput.value = data.arrivalTime || '';
-            if (priceInput) priceInput.value = data.price || '';
-            if (expresswayEntranceInput) expresswayEntranceInput.value = data.expresswayEntrance || '';
-            if (expresswayExitInput) expresswayExitInput.value = data.expresswayExit || '';
-            if (stopsTextarea) stopsTextarea.value = Array.isArray(data.stops) ? data.stops.join('\n') : '';
-            setSelectedDays(availabilityContainer, Array.isArray(data.availability) ? data.availability : []);
-        }
-
-        function closeBusModal() {
-            if (!busModal) return;
-            busModal.classList.add('hidden');
-            resetBusForm();
-        }
-
-        function closeBulkModal() {
-            if (!bulkAddModal) return;
-            bulkAddModal.classList.add('hidden');
-            if (bulkAddMessage) {
-                bulkAddMessage.textContent = '';
-                bulkAddMessage.className = 'text-sm font-medium';
-            }
-            if (bulkBusForm) {
-                bulkBusForm.reset();
-            }
-            setSelectedDays(bulkAvailabilityContainer, []);
-        }
-
-        function collectBusFormData() {
-            if (!routeInput || !operatorInput || !departsFromInput || !arrivesAtInput || !departureTimeInput) {
-                return null;
->>>>>>> ab6cede7
             }
             const departures = [];
             for (let current = start; current <= end; current += freq) {
@@ -974,7 +764,6 @@
             return departures;
         }
 
-<<<<<<< HEAD
         function clearPriceMatrixState() {
             priceLookup.clear();
             priceEntryByKey.clear();
@@ -985,25 +774,10 @@
             if (priceFormMessage) {
                 priceFormMessage.textContent = '';
                 priceFormMessage.className = 'md:col-span-2 lg:col-span-1 text-sm font-medium';
-=======
-            const route = routeInput.value.trim();
-            const operator = operatorInput.value.trim();
-            const departsFrom = departsFromInput.value.trim();
-            const arrivesAt = arrivesAtInput.value.trim();
-            const departureTime = departureTimeInput.value.trim();
-
-            if (!route || !operator || !departsFrom || !arrivesAt || !departureTime) {
-                if (formError) {
-                    formError.textContent = 'Please complete all required fields.';
-                }
-                showActionMessage('Please complete all required bus fields before saving.', 'error');
-                return null;
->>>>>>> ab6cede7
             }
             if (priceEntryIdInput) priceEntryIdInput.value = '';
         }
 
-<<<<<<< HEAD
         function updateLocationOptions() {
             if (!locationOptionsList) return;
             locationOptionsList.innerHTML = '';
@@ -1022,89 +796,6 @@
             if (!entries.length) {
                 if (priceMatrixEmpty) priceMatrixEmpty.classList.remove('hidden');
                 return;
-=======
-            return {
-                route,
-                operator,
-                departsFrom,
-                arrivesAt,
-                departureTime,
-                arrivalTime: arrivalTimeInput ? arrivalTimeInput.value.trim() : '',
-                price: priceInput ? priceInput.value.trim() : '',
-                expresswayEntrance: expresswayEntranceInput ? expresswayEntranceInput.value.trim() : '',
-                expresswayExit: expresswayExitInput ? expresswayExitInput.value.trim() : '',
-                availability: getSelectedDays(availabilityContainer),
-                stops: parseStops(stopsTextarea ? stopsTextarea.value : '')
-            };
-        }
-
-        function renderStatusPill(status) {
-            const map = {
-                Scheduled: 'bg-gray-100 text-gray-700',
-                Departed: 'bg-green-100 text-green-700',
-                Arrived: 'bg-blue-100 text-blue-700',
-                Delayed: 'bg-yellow-100 text-yellow-700',
-                Cancelled: 'bg-red-100 text-red-700'
-            };
-            const classes = map[status] || map.Scheduled;
-            return `<span class="px-2 py-1 rounded-full ${classes}">${status || 'Scheduled'}</span>`;
-        }
-
-        function renderBusTable(buses) {
-            state.buses = Array.isArray(buses) ? buses : [];
-
-            if (loading) {
-                loading.classList.add('hidden');
-            }
-
-            if (!busTableBody) return;
-            busTableBody.innerHTML = '';
-
-            if (!state.buses.length) {
-                if (busListContainer) busListContainer.classList.add('hidden');
-                if (busEmptyState) busEmptyState.classList.remove('hidden');
-                if (lastUpdatedLabel) lastUpdatedLabel.textContent = '';
-            } else {
-                const fragment = document.createDocumentFragment();
-                state.buses.forEach((bus, index) => {
-                    const tr = document.createElement('tr');
-                    tr.dataset.id = bus.id;
-                    tr.innerHTML = `
-                        <td class="px-4 py-3 text-sm text-gray-500 font-medium cursor-move">${index + 1}</td>
-                        <td class="px-4 py-3">
-                            <div class="font-semibold text-gray-800">${bus.route || '—'}</div>
-                            <div class="text-sm text-gray-500">${bus.operator || ''}</div>
-                        </td>
-                        <td class="px-4 py-3 text-sm text-gray-700">
-                            <div class="font-medium">${bus.departsFrom || '—'}</div>
-                            <div class="text-xs text-gray-500">${bus.departureTime || '—'}</div>
-                        </td>
-                        <td class="px-4 py-3 text-sm text-gray-700">
-                            <div class="font-medium">${bus.arrivesAt || '—'}</div>
-                            <div class="text-xs text-gray-500">${bus.arrivalTime || '—'}</div>
-                        </td>
-                        <td class="px-4 py-3 text-xs text-gray-600">${Array.isArray(bus.availability) ? bus.availability.join(', ') : '—'}</td>
-                        <td class="px-4 py-3 text-sm">${renderStatusPill(bus.status)}</td>
-                        <td class="px-4 py-3 text-right text-sm font-medium">
-                            <button class="text-indigo-600 hover:text-indigo-900 edit-btn" data-id="${bus.id}">Edit</button>
-                            <button class="text-red-600 hover:text-red-900 ml-4 delete-btn" data-id="${bus.id}">Delete</button>
-                        </td>`;
-
-                    const editButton = tr.querySelector('.edit-btn');
-                    const deleteButton = tr.querySelector('.delete-btn');
-                    if (editButton) {
-                        editButton.addEventListener('click', () => handleEditBus(bus.id));
-                    }
-                    if (deleteButton) {
-                        deleteButton.addEventListener('click', () => handleDeleteBus(bus.id));
-                    }
-                    fragment.appendChild(tr);
-                });
-                busTableBody.appendChild(fragment);
-                if (busListContainer) busListContainer.classList.remove('hidden');
-                if (busEmptyState) busEmptyState.classList.add('hidden');
-                if (lastUpdatedLabel) lastUpdatedLabel.textContent = `Last updated ${new Date().toLocaleString()}`;
->>>>>>> ab6cede7
             }
             if (priceMatrixEmpty) priceMatrixEmpty.classList.add('hidden');
             entries.forEach(entry => {
@@ -1124,7 +815,6 @@
             });
         }
 
-<<<<<<< HEAD
         function maybeFillPrice({ origin, destination, price }) {
             const originVal = origin.value.trim();
             const destinationVal = destination.value.trim();
@@ -1181,27 +871,6 @@
             if (priceMatrixUnsubscribe) {
                 priceMatrixUnsubscribe();
                 priceMatrixUnsubscribe = null;
-=======
-            if (state.sortable) {
-                state.sortable.destroy();
-                state.sortable = null;
-            }
-
-            if (state.buses.length && busTableBody) {
-                state.sortable = new Sortable(busTableBody, {
-                    animation: 150,
-                    handle: 'td:first-child',
-                    ghostClass: 'sortable-ghost',
-                    onEnd: handleReorder
-                });
-            }
-        }
-
-        async function loadBuses() {
-            if (loading) {
-                loading.textContent = 'Loading timetable...';
-                loading.classList.remove('hidden');
->>>>>>> ab6cede7
             }
             const priceMatrixQuery = query(collection(db, 'priceMatrix'), orderBy('origin'));
             priceMatrixUnsubscribe = onSnapshot(priceMatrixQuery, snapshot => {
@@ -1224,7 +893,6 @@
             return value;
         }
 
-<<<<<<< HEAD
         function extractRoleFromClaims(claims, allowedRoles) {
             if (!claims) return '';
             const sources = [
@@ -1490,349 +1158,12 @@
                     if (bulkAddMessage) {
                         bulkAddMessage.textContent = 'Failed to add buses. Please try again.';
                         bulkAddMessage.className = 'text-sm font-medium text-red-600';
-=======
-            try {
-                const response = await fetchWithAuth('/api/buses');
-                const data = await response.json();
-                if (!response.ok) {
-                    const message = Array.isArray(data?.errors) && data.errors.length
-                        ? data.errors.join(', ')
-                        : data?.message || 'Failed to load buses.';
-                    throw new Error(message);
-                }
-                renderBusTable(data);
-            } catch (error) {
-                console.error('Error fetching buses:', error);
-                showActionMessage(`Failed to load timetable: ${describeError(error)}`, 'error');
-                if (loading) {
-                    loading.textContent = 'Error loading data. Check console.';
-                    loading.classList.remove('hidden');
-                }
-            }
-        }
-
-        async function handleReorder() {
-            if (!busTableBody) return;
-
-            const orderedIds = Array.from(busTableBody.querySelectorAll('tr'))
-                .map(row => row.dataset.id)
-                .filter(Boolean);
-
-            if (!orderedIds.length) {
-                return;
-            }
-
-            const batch = writeBatch(db);
-            orderedIds.forEach((id, index) => {
-                const ref = doc(db, 'buses', id);
-                batch.update(ref, { sortOrder: index + 1 });
-            });
-
-            try {
-                await batch.commit();
-                showActionMessage('Timetable order updated successfully.', 'success');
-            } catch (error) {
-                console.error('Reorder failed', error);
-                showActionMessage(`Unable to save the new order: ${describeError(error)}`, 'error');
-                loadBuses();
-            }
-        }
-
-        async function handleEditBus(busId) {
-            if (!busId) return;
-            const bus = state.buses.find(item => String(item.id) === String(busId));
-            if (!bus) {
-                showActionMessage('Unable to find the selected bus in the current timetable.', 'warning');
-                return;
-            }
-            openModal('Edit Bus', bus, bus.id);
-        }
-
-        async function handleDeleteBus(busId) {
-            if (!busId) return;
-            if (!confirm('Are you sure you want to delete this bus?')) return;
-            try {
-                const response = await fetchWithAuth(`/api/buses/${busId}`, {
-                    method: 'DELETE'
-                });
-                if (!response.ok) {
-                    let errorMessage = 'Unable to delete the selected bus.';
-                    try {
-                        const data = await response.json();
-                        errorMessage = (Array.isArray(data?.errors) && data.errors.length)
-                            ? data.errors.join(', ')
-                            : data?.message || errorMessage;
-                    } catch (_) {
-                        // ignore body parse issues for non-JSON responses
-                    }
-                    throw new Error(errorMessage);
-                }
-                showActionMessage('Bus deleted successfully.', 'success');
-                await loadBuses();
-            } catch (error) {
-                console.error('Failed to delete bus:', error);
-                showActionMessage(`Unable to delete the selected bus: ${describeError(error)}`, 'error');
-            }
-        }
-
-        function timeToMinutes(time) {
-            const [hours, minutes] = time.split(':').map(Number);
-            return hours * 60 + minutes;
-        }
-
-        function minutesToTime(totalMinutes) {
-            const normalized = ((totalMinutes % (24 * 60)) + (24 * 60)) % (24 * 60);
-            const hours = String(Math.floor(normalized / 60)).padStart(2, '0');
-            const minutes = String(normalized % 60).padStart(2, '0');
-            return `${hours}:${minutes}`;
-        }
-
-        function addMinutes(time, duration) {
-            if (!time || !duration) return '';
-            return minutesToTime(timeToMinutes(time) + Number(duration));
-        }
-
-        function generateDepartures(startTime, endTime, frequency) {
-            const start = timeToMinutes(startTime);
-            const end = timeToMinutes(endTime);
-            const freq = Number(frequency);
-            if (!startTime || !endTime || !freq || freq <= 0 || end < start) {
-                return [];
-            }
-            const departures = [];
-            for (let current = start; current <= end; current += freq) {
-                departures.push(minutesToTime(current));
-            }
-            return departures;
-        }
-
-        function clearPriceMatrixState() {
-            priceLookup.clear();
-            priceEntryByKey.clear();
-            locationSet.clear();
-            if (locationOptionsList) locationOptionsList.innerHTML = '';
-            if (priceMatrixBody) priceMatrixBody.innerHTML = '';
-            if (priceMatrixEmpty) priceMatrixEmpty.classList.remove('hidden');
-            if (priceFormMessage) {
-                priceFormMessage.textContent = '';
-                priceFormMessage.className = 'md:col-span-2 lg:col-span-1 text-sm font-medium';
-            }
-            if (priceEntryIdInput) priceEntryIdInput.value = '';
-        }
-
-        function updateLocationOptions() {
-            if (!locationOptionsList) return;
-            locationOptionsList.innerHTML = '';
-            Array.from(locationSet)
-                .sort((a, b) => a.localeCompare(b))
-                .forEach(location => {
-                    const option = document.createElement('option');
-                    option.value = location;
-                    locationOptionsList.appendChild(option);
-                });
-        }
-
-        function renderPriceMatrix(entries) {
-            if (!priceMatrixBody) return;
-            priceMatrixBody.innerHTML = '';
-            if (!entries.length) {
-                if (priceMatrixEmpty) priceMatrixEmpty.classList.remove('hidden');
-                return;
-            }
-            if (priceMatrixEmpty) priceMatrixEmpty.classList.add('hidden');
-            entries.forEach(entry => {
-                const tr = document.createElement('tr');
-                tr.dataset.id = entry.id;
-                const updatedAt = entry.updatedAt ? new Date(entry.updatedAt.seconds ? entry.updatedAt.seconds * 1000 : entry.updatedAt).toLocaleString() : '—';
-                tr.innerHTML = `
-                    <td class="px-4 py-3 whitespace-nowrap font-medium text-gray-800">${entry.origin}</td>
-                    <td class="px-4 py-3 whitespace-nowrap text-gray-700">${entry.destination}</td>
-                    <td class="px-4 py-3 whitespace-nowrap text-indigo-600 font-semibold">${entry.price || '—'}</td>
-                    <td class="px-4 py-3 whitespace-nowrap text-xs text-gray-500">${updatedAt}</td>
-                    <td class="px-4 py-3 whitespace-nowrap">
-                        <button class="text-indigo-600 hover:text-indigo-900 price-edit" data-id="${entry.id}">Edit</button>
-                        <button class="text-red-600 hover:text-red-900 price-delete ml-4" data-id="${entry.id}">Delete</button>
-                    </td>`;
-                priceMatrixBody.appendChild(tr);
-            });
-        }
-
-        function maybeFillPrice({ origin, destination, price }) {
-            const originVal = origin.value.trim();
-            const destinationVal = destination.value.trim();
-            if (!originVal || !destinationVal) return;
-            const key = `${originVal.toLowerCase()}__${destinationVal.toLowerCase()}`;
-            if (!priceLookup.has(key)) return;
-            if (!price.value.trim() || price.dataset.autofilled === 'true') {
-                price.value = priceLookup.get(key);
-                price.dataset.autofilled = 'true';
-            }
-        }
-
-        function autoFillPriceFields() {
-            if (priceAutoFillRegistered) return;
-            const pairs = [
-                { origin: departsFromInput, destination: arrivesAtInput, price: priceInput },
-                { origin: bulkDepartsFromInput, destination: bulkArrivesAtInput, price: bulkPriceInput }
-            ].filter(pair => pair.origin && pair.destination && pair.price);
-
-            pairs.forEach(pair => {
-                if (!pair.price.dataset) pair.price.dataset = {};
-                pair.price.addEventListener('input', () => {
-                    pair.price.dataset.autofilled = 'false';
-                });
-                ['change', 'blur'].forEach(evt => {
-                    pair.origin.addEventListener(evt, () => maybeFillPrice(pair));
-                    pair.destination.addEventListener(evt, () => maybeFillPrice(pair));
-                });
-            });
-
-            priceAutoFillRegistered = true;
-        }
-
-        function refreshPriceMatrix(entries) {
-            priceLookup.clear();
-            priceEntryByKey.clear();
-            locationSet.clear();
-            entries.forEach(entry => {
-                const origin = (entry.origin || '').trim();
-                const destination = (entry.destination || '').trim();
-                if (!origin || !destination) return;
-                locationSet.add(origin);
-                locationSet.add(destination);
-                const key = `${origin.toLowerCase()}__${destination.toLowerCase()}`;
-                priceLookup.set(key, entry.price || '');
-                priceEntryByKey.set(key, entry.id);
-            });
-            updateLocationOptions();
-            renderPriceMatrix(entries);
-            autoFillPriceFields();
-        }
-
-        function startPriceMatrixListener() {
-            if (priceMatrixUnsubscribe) {
-                priceMatrixUnsubscribe();
-                priceMatrixUnsubscribe = null;
-            }
-            const priceMatrixQuery = query(collection(db, 'priceMatrix'), orderBy('origin'));
-            priceMatrixUnsubscribe = onSnapshot(priceMatrixQuery, snapshot => {
-                const entries = snapshot.docs.map(docSnap => ({ id: docSnap.id, ...docSnap.data() }));
-                refreshPriceMatrix(entries);
-            }, error => {
-                console.error('Error loading price matrix:', error);
-                showActionMessage(`Failed to load price matrix: ${describeError(error)}`, 'error');
-                if (priceFormMessage) {
-                    priceFormMessage.textContent = 'Unable to load price matrix. Check console logs.';
-                    priceFormMessage.className = 'md:col-span-2 lg:col-span-1 text-sm font-medium text-red-600';
-                }
-            });
-        }
-
-        function normalizeRole(role) {
-            const value = (role || '').toString().trim().toLowerCase();
-            if (value === 'administrator') return 'admin';
-            if (value === 'timekeepers') return 'timekeeper';
-            return value;
-        }
-
-        function extractRoleFromClaims(claims, allowedRoles) {
-            if (!claims) return '';
-            const sources = [
-                claims.role,
-                claims.userRole,
-                claims.customRole,
-                ...(Array.isArray(claims.roles) ? claims.roles : []),
-                ...(Array.isArray(claims.permissions) ? claims.permissions : [])
-            ];
-            for (const entry of sources) {
-                const normalized = normalizeRole(entry);
-                if (!normalized) continue;
-                if (!allowedRoles.length || allowedRoles.includes(normalized)) {
-                    return normalized;
-                }
-            }
-            return '';
-        }
-
-        async function maybeBackfillEmailLower(usersCollection, profile, emailLower) {
-            if (!profile || !profile.id || !emailLower) return profile;
-            if ((profile.emailLower || '').toString().toLowerCase() === emailLower) {
-                return profile;
-            }
-            try {
-                await setDoc(doc(usersCollection, profile.id), { emailLower }, { merge: true });
-                profile.emailLower = emailLower;
-            } catch (error) {
-                console.warn('Unable to backfill lowercase email for user profile:', error);
-                showActionMessage(`Unable to sync user email alias: ${describeError(error)}`, 'warning');
-            }
-            return profile;
-        }
-
-        async function ensureProfileFromClaims(user, role) {
-            if (!user) return;
-            const usersCollection = collection(db, 'users');
-            const email = (user.email || '').trim();
-            const payload = {
-                role,
-                email,
-                emailLower: email.toLowerCase(),
-                displayName: user.displayName || '',
-                syncedFromClaims: true,
-                updatedAt: serverTimestamp()
-            };
-            try {
-                await setDoc(doc(usersCollection, user.uid), payload, { merge: true });
-            } catch (error) {
-                console.warn('Unable to seed Firestore profile from custom claims:', error);
-                showActionMessage(`Unable to sync your profile from permissions: ${describeError(error)}`, 'warning');
-            }
-        }
-
-        async function fetchUserProfile(user) {
-            if (!user) return null;
-            const email = (user.email || '').trim();
-            const emailLower = email.toLowerCase();
-            const usersCollection = collection(db, 'users');
-
-            const tryDoc = async (docId) => {
-                if (!docId) return null;
-                const docRef = doc(usersCollection, docId);
-                const docSnap = await getDoc(docRef);
-                return docSnap.exists() ? { id: docSnap.id, ...docSnap.data() } : null;
-            };
-
-            try {
-                let profile = await tryDoc(user.uid);
-                if (profile) return maybeBackfillEmailLower(usersCollection, profile, emailLower);
-
-                profile = await tryDoc(email);
-                if (profile) return maybeBackfillEmailLower(usersCollection, profile, emailLower);
-
-                if (emailLower !== email) {
-                    profile = await tryDoc(emailLower);
-                    if (profile) return maybeBackfillEmailLower(usersCollection, profile, emailLower);
-                }
-
-                if (email) {
-                    let snapshot = await getDocs(query(usersCollection, where('emailLower', '==', emailLower), limit(1)));
-                    if (!snapshot.empty) {
-                        const docSnap = snapshot.docs[0];
-                        return maybeBackfillEmailLower(usersCollection, { id: docSnap.id, ...docSnap.data() }, emailLower);
-                    }
-
-                    snapshot = await getDocs(query(usersCollection, where('email', '==', email), limit(1)));
-                    if (!snapshot.empty) {
-                        const docSnap = snapshot.docs[0];
-                        return maybeBackfillEmailLower(usersCollection, { id: docSnap.id, ...docSnap.data() }, emailLower);
->>>>>>> ab6cede7
                     }
                     showActionMessage(`Failed to add buses: ${describeError(error)}`, 'error');
                 }
             });
         }
 
-<<<<<<< HEAD
         if (priceForm) {
             priceForm.addEventListener('submit', async (event) => {
                 event.preventDefault();
@@ -2008,367 +1339,6 @@
                     const { role } = await resolveRole(user, ['admin']);
                     if (role === 'admin') {
                         currentUser = user;
-=======
-                return null;
-            } catch (error) {
-                console.error('Error fetching user profile:', error);
-                showActionMessage(`Error fetching user profile: ${describeError(error)}`, 'error');
-                throw error;
-            }
-        }
-
-        async function resolveRole(user, allowedRoles) {
-            const profile = await fetchUserProfile(user);
-            const profileRole = normalizeRole(profile?.role);
-            if (profileRole && (!allowedRoles.length || allowedRoles.includes(profileRole))) {
-                return { role: profileRole, profile };
-            }
-
-            try {
-                const token = await user.getIdTokenResult(true);
-                const claimRole = extractRoleFromClaims(token?.claims, allowedRoles);
-                if (claimRole) {
-                    await ensureProfileFromClaims(user, claimRole);
-                    const refreshedProfile = profile || await fetchUserProfile(user);
-                    return { role: claimRole, profile: refreshedProfile || profile };
-                }
-            } catch (error) {
-                console.warn('Unable to resolve role from custom claims:', error);
-                showActionMessage(`Unable to resolve your access permissions: ${describeError(error)}`, 'warning');
-            }
-
-            return { role: profileRole || null, profile };
-        }
-
-        renderAvailabilityCheckboxes(availabilityContainer);
-        renderAvailabilityCheckboxes(bulkAvailabilityContainer);
-
-        if (showAddModalButton) {
-            showAddModalButton.addEventListener('click', () => openModal('Add New Bus'));
-        }
-        if (closeModalButton) {
-            closeModalButton.addEventListener('click', closeBusModal);
-        }
-        if (showBulkAddModalButton) {
-            showBulkAddModalButton.addEventListener('click', () => {
-                if (bulkAddModal) bulkAddModal.classList.remove('hidden');
-                if (bulkAddMessage) {
-                    bulkAddMessage.textContent = '';
-                    bulkAddMessage.className = 'text-sm font-medium';
-                }
-            });
-        }
-        if (closeBulkModalButton) {
-            closeBulkModalButton.addEventListener('click', closeBulkModal);
-        }
-
-        if (busForm) {
-            busForm.addEventListener('submit', async (event) => {
-                event.preventDefault();
-                if (formError) formError.textContent = '';
-                const payload = collectBusFormData();
-                if (!payload) return;
-
-                try {
-                    const busId = busForm.dataset.busId;
-                    const isUpdate = Boolean(busId);
-                    const response = await fetchWithAuth(isUpdate ? `/api/buses/${busId}` : '/api/buses', {
-                        method: isUpdate ? 'PUT' : 'POST',
-                        body: JSON.stringify(payload)
-                    });
-                    const data = await response.json().catch(() => null);
-                    if (!response.ok) {
-                        const message = (Array.isArray(data?.errors) && data.errors.length)
-                            ? data.errors.join(', ')
-                            : data?.message || 'Unable to save bus.';
-                        throw new Error(message);
-                    }
-                    closeBusModal();
-                    showActionMessage(isUpdate ? 'Bus updated successfully.' : 'Bus added successfully.', 'success');
-                    await loadBuses();
-                } catch (error) {
-                    console.error('Failed to save bus:', error);
-                    if (formError) {
-                        formError.textContent = error.message || 'Unable to save bus. Please try again.';
-                    }
-                    showActionMessage(`Unable to save bus: ${describeError(error)}`, 'error');
-                }
-            });
-        }
-
-        if (bulkBusForm) {
-            bulkBusForm.addEventListener('submit', async (event) => {
-                event.preventDefault();
-                if (bulkAddMessage) {
-                    bulkAddMessage.textContent = '';
-                    bulkAddMessage.className = 'text-sm font-medium';
-                }
-
-                const routeBase = bulkRouteInput ? bulkRouteInput.value.trim() : '';
-                const operator = bulkOperatorInput ? bulkOperatorInput.value.trim() : '';
-                const departsFrom = bulkDepartsFromInput ? bulkDepartsFromInput.value.trim() : '';
-                const arrivesAt = bulkArrivesAtInput ? bulkArrivesAtInput.value.trim() : '';
-                const price = bulkPriceInput ? bulkPriceInput.value.trim() : '';
-                const expresswayEntrance = bulkExpresswayEntranceInput ? bulkExpresswayEntranceInput.value.trim() : '';
-                const expresswayExit = bulkExpresswayExitInput ? bulkExpresswayExitInput.value.trim() : '';
-                const startTime = bulkStartTimeInput ? bulkStartTimeInput.value : '';
-                const endTime = bulkEndTimeInput ? bulkEndTimeInput.value : '';
-                const frequency = bulkFrequencyInput ? Number(bulkFrequencyInput.value) : 0;
-                const duration = bulkDurationInput ? Number(bulkDurationInput.value) : 0;
-                const availability = getSelectedDays(bulkAvailabilityContainer);
-                const stops = parseStops(bulkStopsTextarea ? bulkStopsTextarea.value : '');
-
-                if (!routeBase || !operator || !departsFrom || !arrivesAt || !startTime || !endTime || !frequency || frequency <= 0 || !duration || duration <= 0) {
-                    if (bulkAddMessage) {
-                        bulkAddMessage.textContent = 'Please fill in all required fields with valid values.';
-                        bulkAddMessage.className = 'text-sm font-medium text-red-600';
-                    }
-                    showActionMessage('Please provide all required bulk add details before submitting.', 'error');
-                    return;
-                }
-
-                const departures = generateDepartures(startTime, endTime, frequency);
-                if (!departures.length) {
-                    if (bulkAddMessage) {
-                        bulkAddMessage.textContent = 'No departures generated. Check your start/end times and frequency.';
-                        bulkAddMessage.className = 'text-sm font-medium text-red-600';
-                    }
-                    showActionMessage('No departures generated. Adjust start/end times or frequency.', 'error');
-                    return;
-                }
-
-                try {
-                    let createdCount = 0;
-                    for (const departureTime of departures) {
-                        const response = await fetchWithAuth('/api/buses', {
-                            method: 'POST',
-                            body: JSON.stringify({
-                                route: routeBase,
-                                operator,
-                                departsFrom,
-                                arrivesAt,
-                                departureTime,
-                                arrivalTime: addMinutes(departureTime, duration),
-                                price,
-                                expresswayEntrance,
-                                expresswayExit,
-                                availability,
-                                stops
-                            })
-                        });
-                        const data = await response.json().catch(() => null);
-                        if (!response.ok) {
-                            const message = (Array.isArray(data?.errors) && data.errors.length)
-                                ? data.errors.join(', ')
-                                : data?.message || 'Failed to add bus.';
-                            throw new Error(message);
-                        }
-                        createdCount += 1;
-                    }
-                    if (bulkAddMessage) {
-                        bulkAddMessage.textContent = `Added ${createdCount} departures.`;
-                        bulkAddMessage.className = 'text-sm font-medium text-green-600';
-                    }
-                    closeBulkModal();
-                    showActionMessage(`Added ${createdCount} departures successfully.`, 'success');
-                    await loadBuses();
-                } catch (error) {
-                    console.error('Failed to bulk add buses:', error);
-                    if (bulkAddMessage) {
-                        bulkAddMessage.textContent = 'Failed to add buses. Please try again.';
-                        bulkAddMessage.className = 'text-sm font-medium text-red-600';
-                    }
-                    showActionMessage(`Failed to add buses: ${describeError(error)}`, 'error');
-                }
-            });
-        }
-
-        if (priceForm) {
-            priceForm.addEventListener('submit', async (event) => {
-                event.preventDefault();
-                if (!priceOriginInput || !priceDestinationInput || !priceAmountInput) return;
-
-                const origin = priceOriginInput.value.trim();
-                const destination = priceDestinationInput.value.trim();
-                const priceValue = priceAmountInput.value.trim();
-
-                if (!origin || !destination || !priceValue) {
-                    if (priceFormMessage) {
-                        priceFormMessage.textContent = 'Please complete all fields.';
-                        priceFormMessage.className = 'md:col-span-2 lg:col-span-1 text-sm font-medium text-red-600';
-                    }
-                    showActionMessage('Please complete all price matrix fields before saving.', 'error');
-                    return;
-                }
-
-                const payload = {
-                    origin,
-                    destination,
-                    price: priceValue,
-                    updatedAt: serverTimestamp(),
-                    updatedBy: currentUser ? currentUser.uid : null
-                };
-
-                try {
-                    let actionLabel = 'Price entry saved.';
-                    if (priceEntryIdInput && priceEntryIdInput.value) {
-                        await setDoc(doc(db, 'priceMatrix', priceEntryIdInput.value), payload, { merge: true });
-                        if (priceFormMessage) {
-                            priceFormMessage.textContent = 'Price entry updated.';
-                        }
-                        actionLabel = 'Price entry updated.';
-                    } else {
-                        const key = `${origin.toLowerCase()}__${destination.toLowerCase()}`;
-                        const existingId = priceEntryByKey.get(key);
-                        if (existingId) {
-                            await setDoc(doc(db, 'priceMatrix', existingId), payload, { merge: true });
-                            if (priceFormMessage) {
-                                priceFormMessage.textContent = 'Existing price updated.';
-                            }
-                            actionLabel = 'Existing price updated.';
-                        } else {
-                            await addDoc(collection(db, 'priceMatrix'), payload);
-                            if (priceFormMessage) {
-                                priceFormMessage.textContent = 'Price entry saved.';
-                            }
-                        }
-                    }
-                    if (priceFormMessage) {
-                        priceFormMessage.className = 'md:col-span-2 lg:col-span-1 text-sm font-medium text-green-600';
-                    }
-                    priceForm.reset();
-                    if (priceEntryIdInput) priceEntryIdInput.value = '';
-                    if (priceAmountInput && priceAmountInput.dataset) {
-                        priceAmountInput.dataset.autofilled = 'false';
-                    }
-                    showActionMessage(actionLabel, 'success');
-                } catch (error) {
-                    console.error('Error saving price entry:', error);
-                    if (priceFormMessage) {
-                        priceFormMessage.textContent = 'Failed to save price entry. Try again.';
-                        priceFormMessage.className = 'md:col-span-2 lg:col-span-1 text-sm font-medium text-red-600';
-                    }
-                    showActionMessage(`Failed to save price entry: ${describeError(error)}`, 'error');
-                }
-            });
-        }
-
-        if (priceFormReset) {
-            priceFormReset.addEventListener('click', () => {
-                if (priceForm) priceForm.reset();
-                if (priceEntryIdInput) priceEntryIdInput.value = '';
-                if (priceFormMessage) {
-                    priceFormMessage.textContent = '';
-                    priceFormMessage.className = 'md:col-span-2 lg:col-span-1 text-sm font-medium';
-                }
-            });
-        }
-
-        if (priceMatrixBody) {
-            priceMatrixBody.addEventListener('click', async (event) => {
-                const target = event.target;
-                if (!(target instanceof HTMLElement)) return;
-                const rowId = target.dataset.id;
-                if (!rowId) return;
-
-                if (target.classList.contains('price-edit')) {
-                    try {
-                        const docRef = doc(db, 'priceMatrix', rowId);
-                        const docSnap = await getDoc(docRef);
-                        if (!docSnap.exists()) {
-                            showActionMessage('Selected price entry was already removed.', 'warning');
-                            return;
-                        }
-                        const data = docSnap.data();
-                        if (priceOriginInput) priceOriginInput.value = data.origin || '';
-                        if (priceDestinationInput) priceDestinationInput.value = data.destination || '';
-                        if (priceAmountInput) {
-                            priceAmountInput.value = data.price || '';
-                            priceAmountInput.dataset.autofilled = 'false';
-                        }
-                        if (priceEntryIdInput) priceEntryIdInput.value = rowId;
-                        if (priceFormMessage) {
-                            priceFormMessage.textContent = 'Editing existing entry. Save to update or Clear to cancel.';
-                            priceFormMessage.className = 'md:col-span-2 lg:col-span-1 text-sm font-medium text-indigo-600';
-                        }
-                    } catch (error) {
-                        console.error('Failed to load price entry for editing:', error);
-                        showActionMessage(`Failed to load price entry for editing: ${describeError(error)}`, 'error');
-                    }
-                }
-
-                if (target.classList.contains('price-delete')) {
-                    if (confirm('Delete this price entry?')) {
-                        try {
-                            await deleteDoc(doc(db, 'priceMatrix', rowId));
-                            showActionMessage('Price entry deleted successfully.', 'success');
-                        } catch (error) {
-                            console.error('Failed to delete price entry:', error);
-                            showActionMessage(`Failed to delete price entry: ${describeError(error)}`, 'error');
-                        }
-                    }
-                }
-            });
-        }
-
-        if (refreshButton) {
-            refreshButton.addEventListener('click', () => loadBuses());
-        }
-
-        if (refreshMatrixButton) {
-            refreshMatrixButton.addEventListener('click', () => {
-                clearPriceMatrixState();
-                startPriceMatrixListener();
-            });
-        }
-
-        if (loginForm) {
-            loginForm.addEventListener('submit', async (event) => {
-                event.preventDefault();
-                const email = document.getElementById('email').value;
-                const password = document.getElementById('password').value;
-                try {
-                    await signInWithEmailAndPassword(auth, email, password);
-                    const loginError = document.getElementById('login-error');
-                    if (loginError) loginError.textContent = '';
-                } catch (error) {
-                    console.error('Login failed:', error);
-                    const loginError = document.getElementById('login-error');
-                    const loginErrorMessage = error && error.message ? error.message : 'Unable to sign in. Please try again.';
-                    if (loginError) loginError.textContent = loginErrorMessage;
-                    showActionMessage(`Login failed: ${loginErrorMessage}`, 'error');
-                }
-            });
-        }
-
-        if (logoutButton) {
-            logoutButton.addEventListener('click', async () => {
-                try {
-                    await signOut(auth);
-                } catch (error) {
-                    console.error('Failed to sign out:', error);
-                    showActionMessage(`Failed to sign out: ${describeError(error)}`, 'error');
-                }
-            });
-        }
-
-        onAuthStateChanged(auth, async (user) => {
-            if (user) {
-                currentUser = user;
-                try {
-                    const { role } = await resolveRole(user, ['admin']);
-                    if (role === 'admin') {
-                        try {
-                            await ensureApiToken(true);
-                        } catch (tokenError) {
-                            console.error('Failed to obtain admin session token:', tokenError);
-                            const message = describeError(tokenError, 'Unable to establish admin session.');
-                            showActionMessage(message, 'error');
-                            clearApiToken();
-                            await signOut(auth);
-                            return;
-                        }
->>>>>>> ab6cede7
                         if (loginScreen) loginScreen.classList.add('hidden');
                         if (dashboard) dashboard.classList.remove('hidden');
                         clearActionMessage();
@@ -2378,10 +1348,6 @@
                         const denialMessage = 'Access Denied. You must be an administrator to view this page.';
                         alert(denialMessage);
                         showActionMessage(denialMessage, 'error');
-<<<<<<< HEAD
-=======
-                        clearApiToken();
->>>>>>> ab6cede7
                         await signOut(auth);
                     }
                 } catch (error) {
@@ -2389,18 +1355,10 @@
                     alert(errorMessage);
                     const detail = describeError(error, '');
                     showActionMessage(detail ? `${errorMessage} ${detail}`.trim() : errorMessage, 'error');
-<<<<<<< HEAD
-=======
-                    clearApiToken();
->>>>>>> ab6cede7
                     await signOut(auth);
                 }
             } else {
                 currentUser = null;
-<<<<<<< HEAD
-=======
-                clearApiToken();
->>>>>>> ab6cede7
                 if (loginScreen) loginScreen.classList.remove('hidden');
                 if (dashboard) dashboard.classList.add('hidden');
                 if (unsubscribe) {
