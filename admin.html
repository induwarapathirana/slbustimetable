--- conflicted
+++ resolved
@@ -435,16 +435,7 @@
 
     <script type="module">
         import { getApp, getApps, initializeApp } from "https://www.gstatic.com/firebasejs/9.22.2/firebase-app.js";
-<<<<<<< HEAD
         import { getAuth } from "https://www.gstatic.com/firebasejs/9.22.2/firebase-auth.js";
-=======
-        import {
-            getAuth,
-            onAuthStateChanged,
-            signInWithEmailAndPassword,
-            signOut
-        } from "https://www.gstatic.com/firebasejs/9.22.2/firebase-auth.js";
->>>>>>> 1aa60919
         import {
             getFirestore,
             addDoc,
@@ -538,7 +529,6 @@
             const locationSet = new Set();
 
             function normalizeRole(role) {
-<<<<<<< HEAD
                 const value = (role || '').toString().trim().toLowerCase();
                 if (value === 'administrator') return 'admin';
                 if (value === 'timekeepers') return 'timekeeper';
@@ -617,9 +607,6 @@
                 }
 
                 return { role: profileRole || null, profile };
-=======
-                return (role || '').toString().trim().toLowerCase();
->>>>>>> 1aa60919
             }
 
             async function fetchUserProfile(user) {
@@ -638,7 +625,6 @@
 
                 try {
                     let profile = await tryDoc(user.uid);
-<<<<<<< HEAD
                     if (profile) return maybeBackfillEmailLower(usersCollection, profile, emailLower);
 
                     profile = await tryDoc(email);
@@ -647,37 +633,19 @@
                     if (emailLower !== email) {
                         profile = await tryDoc(emailLower);
                         if (profile) return maybeBackfillEmailLower(usersCollection, profile, emailLower);
-=======
-                    if (profile) return profile;
-
-                    profile = await tryDoc(email);
-                    if (profile) return profile;
-
-                    if (emailLower !== email) {
-                        profile = await tryDoc(emailLower);
-                        if (profile) return profile;
->>>>>>> 1aa60919
                     }
 
                     if (email) {
                         let snapshot = await getDocs(query(usersCollection, where('emailLower', '==', emailLower), limit(1)));
                         if (!snapshot.empty) {
                             const docSnap = snapshot.docs[0];
-<<<<<<< HEAD
                             return maybeBackfillEmailLower(usersCollection, { id: docSnap.id, ...docSnap.data() }, emailLower);
-=======
-                            return { id: docSnap.id, ...docSnap.data() };
->>>>>>> 1aa60919
                         }
 
                         snapshot = await getDocs(query(usersCollection, where('email', '==', email), limit(1)));
                         if (!snapshot.empty) {
                             const docSnap = snapshot.docs[0];
-<<<<<<< HEAD
                             return maybeBackfillEmailLower(usersCollection, { id: docSnap.id, ...docSnap.data() }, emailLower);
-=======
-                            return { id: docSnap.id, ...docSnap.data() };
->>>>>>> 1aa60919
                         }
                     }
 
@@ -692,13 +660,8 @@
             onAuthStateChanged(auth, async (user) => {
                 if (user) {
                     try {
-<<<<<<< HEAD
                         const { role } = await resolveRole(user, ['admin']);
                         if (role === 'admin') {
-=======
-                        const profile = await fetchUserProfile(user);
-                        if (profile && normalizeRole(profile.role) === 'admin') {
->>>>>>> 1aa60919
                             currentUser = user;
                             loginScreen.classList.add('hidden');
                             dashboard.classList.remove('hidden');
@@ -706,19 +669,11 @@
                             startPriceMatrixListener();
                         } else {
                             alert('Access Denied. You must be an administrator to view this page.');
-<<<<<<< HEAD
                             await auth.signOut();
                         }
                     } catch (error) {
                         alert('Unable to verify your permissions. Please try again or contact support.');
                         await auth.signOut();
-=======
-                            await signOut(auth);
-                        }
-                    } catch (error) {
-                        alert('Unable to verify your permissions. Please try again or contact support.');
-                        await signOut(auth);
->>>>>>> 1aa60919
                     }
                 } else {
                     currentUser = null;
@@ -740,11 +695,7 @@
                     });
             });
 
-<<<<<<< HEAD
             logoutButton.addEventListener('click', () => auth.signOut());
-=======
-            logoutButton.addEventListener('click', () => signOut(auth));
->>>>>>> 1aa60919
 
             // --- DATA HANDLING ---
             function clearPriceMatrixState() {
