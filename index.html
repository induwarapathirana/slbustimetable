<!DOCTYPE html>
<html lang="en">
<head>
    <meta charset="UTF-8">
    <meta name="viewport" content="width=device-width, initial-scale=1.0">
    <title>Sri Lanka Expressway Bus Timetable</title>
    <script src="https://cdn.tailwindcss.com"></script>
    <link href="https://fonts.googleapis.com/css2?family=Inter:wght@400;500;600;700;800&display=swap" rel="stylesheet">
    <style>
        body { font-family: 'Inter', sans-serif; }
        @media (prefers-reduced-motion: reduce) {
            *, *::before, *::after { animation-duration: 0.01ms !important; animation-iteration-count: 1 !important; transition-duration: 0.01ms !important; }
        }
        .glass-panel {
            backdrop-filter: blur(18px);
            background: linear-gradient(135deg, rgba(15, 23, 42, 0.88), rgba(30, 41, 59, 0.78));
            border: 1px solid rgba(148, 163, 184, 0.25);
        }
        .suggestions-panel {
            box-shadow: 0 18px 45px -15px rgba(15, 23, 42, 0.35);
        }
    </style>
</head>
<body class="bg-slate-950 text-slate-100 min-h-screen">
    <div class="relative overflow-hidden">
        <div class="absolute inset-0 bg-gradient-to-br from-indigo-950 via-slate-950 to-slate-900"></div>
        <div class="pointer-events-none absolute inset-0 opacity-50" aria-hidden="true">
            <div class="absolute -top-24 -left-24 w-72 h-72 bg-indigo-500/30 blur-3xl rounded-full"></div>
            <div class="absolute -bottom-32 right-0 w-96 h-96 bg-blue-500/20 blur-3xl rounded-full"></div>
        </div>
        <div class="relative z-10">
            <header class="max-w-5xl mx-auto px-6 pt-12 pb-8 text-center">
                <p class="text-sm font-semibold uppercase tracking-[0.3em] text-indigo-300">Sri Lanka Expressway Network</p>
                <h1 class="mt-4 text-4xl md:text-5xl font-extrabold text-white">Plan your next express departure in seconds</h1>
                <p class="mt-4 text-base md:text-lg text-slate-300 max-w-3xl mx-auto">Search live expressway departures, compare operators, and see real-time status updates for any date. Crafted for commuters, timekeepers, and travellers alike.</p>
            </header>
<<<<<<< HEAD

            <main class="max-w-5xl mx-auto px-6 pb-16">
                <section class="glass-panel rounded-3xl p-6 md:p-8 shadow-2xl">
                    <form id="search-form" class="grid grid-cols-1 md:grid-cols-[repeat(4,minmax(0,1fr))] gap-4 items-end" autocomplete="off">
                        <div class="relative">
                            <label for="from" class="block text-xs font-semibold uppercase tracking-wide text-indigo-200">From</label>
                            <input type="text" id="from" name="from" placeholder="e.g. Makumbura" class="mt-2 w-full rounded-xl border border-slate-700 bg-slate-900/70 px-4 py-3 text-slate-100 placeholder:text-slate-500 focus:border-indigo-400 focus:outline-none focus:ring-2 focus:ring-indigo-400/60" aria-autocomplete="list" aria-controls="from-suggestions" aria-expanded="false">
                            <div id="from-suggestions" class="suggestions-panel absolute z-20 mt-2 hidden w-full overflow-hidden rounded-xl border border-slate-700/70 bg-slate-900/95 text-left" role="listbox"></div>
                        </div>
                        <div class="relative">
                            <label for="to" class="block text-xs font-semibold uppercase tracking-wide text-indigo-200">To</label>
                            <input type="text" id="to" name="to" placeholder="e.g. Galle" class="mt-2 w-full rounded-xl border border-slate-700 bg-slate-900/70 px-4 py-3 text-slate-100 placeholder:text-slate-500 focus:border-indigo-400 focus:outline-none focus:ring-2 focus:ring-indigo-400/60" aria-autocomplete="list" aria-controls="to-suggestions" aria-expanded="false">
                            <div id="to-suggestions" class="suggestions-panel absolute z-20 mt-2 hidden w-full overflow-hidden rounded-xl border border-slate-700/70 bg-slate-900/95 text-left" role="listbox"></div>
                        </div>
                        <div>
                            <label for="date" class="block text-xs font-semibold uppercase tracking-wide text-indigo-200">Date</label>
                            <input type="date" id="date" name="date" class="mt-2 w-full rounded-xl border border-slate-700 bg-slate-900/70 px-4 py-3 text-slate-100 focus:border-indigo-400 focus:outline-none focus:ring-2 focus:ring-indigo-400/60">
                        </div>
                        <div>
                            <button type="submit" id="search-button" class="mt-6 w-full rounded-xl bg-gradient-to-r from-indigo-500 via-blue-500 to-cyan-500 py-3 text-sm font-semibold uppercase tracking-wide text-white shadow-lg shadow-indigo-500/20 transition hover:shadow-indigo-500/40 focus:outline-none focus:ring-2 focus:ring-offset-2 focus:ring-indigo-400 focus:ring-offset-slate-950">Search departures</button>
                        </div>
                    </form>
                </section>

                <section id="config-warning" class="mt-6 hidden rounded-2xl border border-red-400/50 bg-red-900/40 px-6 py-4 text-red-100" role="alert">
                    <p class="font-semibold">Configuration missing</p>
                    <p class="text-sm text-red-200">Firebase configuration was not detected. Please paste your project credentials into this file.</p>
                </section>

                <section id="error-message" class="mt-6 hidden rounded-2xl border border-amber-300/40 bg-amber-900/40 px-6 py-4 text-amber-100" role="alert"></section>

                <div id="results-summary" class="mt-8 hidden text-sm text-slate-300"></div>

=======

            <main class="max-w-5xl mx-auto px-6 pb-16">
                <section class="glass-panel rounded-3xl p-6 md:p-8 shadow-2xl">
                    <form id="search-form" class="grid grid-cols-1 md:grid-cols-[repeat(4,minmax(0,1fr))] gap-4 items-end" autocomplete="off">
                        <div class="relative">
                            <label for="from" class="block text-xs font-semibold uppercase tracking-wide text-indigo-200">From</label>
                            <input type="text" id="from" name="from" placeholder="e.g. Makumbura" class="mt-2 w-full rounded-xl border border-slate-700 bg-slate-900/70 px-4 py-3 text-slate-100 placeholder:text-slate-500 focus:border-indigo-400 focus:outline-none focus:ring-2 focus:ring-indigo-400/60" aria-autocomplete="list" aria-controls="from-suggestions" aria-expanded="false">
                            <div id="from-suggestions" class="suggestions-panel absolute z-20 mt-2 hidden w-full overflow-hidden rounded-xl border border-slate-700/70 bg-slate-900/95 text-left" role="listbox"></div>
                        </div>
                        <div class="relative">
                            <label for="to" class="block text-xs font-semibold uppercase tracking-wide text-indigo-200">To</label>
                            <input type="text" id="to" name="to" placeholder="e.g. Galle" class="mt-2 w-full rounded-xl border border-slate-700 bg-slate-900/70 px-4 py-3 text-slate-100 placeholder:text-slate-500 focus:border-indigo-400 focus:outline-none focus:ring-2 focus:ring-indigo-400/60" aria-autocomplete="list" aria-controls="to-suggestions" aria-expanded="false">
                            <div id="to-suggestions" class="suggestions-panel absolute z-20 mt-2 hidden w-full overflow-hidden rounded-xl border border-slate-700/70 bg-slate-900/95 text-left" role="listbox"></div>
                        </div>
                        <div>
                            <label for="date" class="block text-xs font-semibold uppercase tracking-wide text-indigo-200">Date</label>
                            <input type="date" id="date" name="date" class="mt-2 w-full rounded-xl border border-slate-700 bg-slate-900/70 px-4 py-3 text-slate-100 focus:border-indigo-400 focus:outline-none focus:ring-2 focus:ring-indigo-400/60">
                        </div>
                        <div>
                            <button type="submit" id="search-button" class="mt-6 w-full rounded-xl bg-gradient-to-r from-indigo-500 via-blue-500 to-cyan-500 py-3 text-sm font-semibold uppercase tracking-wide text-white shadow-lg shadow-indigo-500/20 transition hover:shadow-indigo-500/40 focus:outline-none focus:ring-2 focus:ring-offset-2 focus:ring-indigo-400 focus:ring-offset-slate-950">Search departures</button>
                        </div>
                    </form>
                </section>

                <section id="config-warning" class="mt-6 hidden rounded-2xl border border-red-400/50 bg-red-900/40 px-6 py-4 text-red-100" role="alert">
                    <p class="font-semibold">Configuration missing</p>
                    <p class="text-sm text-red-200">Firebase configuration was not detected. Please paste your project credentials into this file.</p>
                </section>

                <section id="error-message" class="mt-6 hidden rounded-2xl border border-amber-300/40 bg-amber-900/40 px-6 py-4 text-amber-100" role="alert"></section>

                <div id="results-summary" class="mt-8 hidden text-sm text-slate-300"></div>

>>>>>>> 1aa60919
                <div id="search-results" class="mt-6 space-y-6" aria-live="polite" aria-busy="false"></div>
                <div id="live-region" class="sr-only" aria-live="polite" aria-atomic="true"></div>
            </main>
        </div>
    </div>

    <script type="module">
        import { getApp, getApps, initializeApp } from "https://www.gstatic.com/firebasejs/9.22.2/firebase-app.js";
        import {
            getFirestore,
            collection,
            onSnapshot,
            query,
            where
        } from "https://www.gstatic.com/firebasejs/9.22.2/firebase-firestore.js";

        // --- Firebase bootstrap -------------------------------------------------
        // Replace only the property values with your Firebase project keys. The
        // modular CDN imports above rely on this object shape remaining intact.
        const firebaseConfig = {
        apiKey: "AIzaSyArXmYmU6l4t_xaNquhT0JUH4sG2ge3tZo",
        authDomain: "bustimetable-v2.firebaseapp.com",
        projectId: "bustimetable-v2",
        storageBucket: "bustimetable-v2.firebasestorage.app",
        messagingSenderId: "665985152111",
        appId: "1:665985152111:web:291020ebb619374c4f899a",
        measurementId: "G-0EEKT7RR6R"
        };

        document.addEventListener('DOMContentLoaded', () => {
            const configWarning = document.getElementById('config-warning');
            if (!firebaseConfig.apiKey) {
                configWarning.classList.remove('hidden');
                return;
            }

            // Share the Firebase app across the rider UI so repeated navigations do not
            // instantiate multiple app instances (which would log console warnings).
            const app = getApps().length ? getApp() : initializeApp(firebaseConfig);
            const db = getFirestore(app);

            const searchForm = document.getElementById('search-form');
            const searchButton = document.getElementById('search-button');
            const searchResults = document.getElementById('search-results');
            const resultsSummary = document.getElementById('results-summary');
            const errorMessage = document.getElementById('error-message');
            const liveRegion = document.getElementById('live-region');
            const fromInput = document.getElementById('from');
            const toInput = document.getElementById('to');
            const swapButton = document.getElementById('swap-button');
            const fromSuggestions = document.getElementById('from-suggestions');
            const toSuggestions = document.getElementById('to-suggestions');
            const dateInput = document.getElementById('date');
            const searchMeta = document.getElementById('search-meta');

            const stored = window.localStorage.getItem('sl-bus-last-search');
            if (stored) {
                try {
                    const parsed = JSON.parse(stored);
                    if (parsed.from) fromInput.value = parsed.from;
                    if (parsed.to) toInput.value = parsed.to;
                    if (parsed.date) dateInput.value = parsed.date;
                } catch (_) {
                    /* ignore malformed cache */
                }
            }

            if (!dateInput.value) {
                const today = new Date();
                const yyyy = today.getFullYear();
                const mm = String(today.getMonth() + 1).padStart(2, '0');
                const dd = String(today.getDate()).padStart(2, '0');
                dateInput.value = `${yyyy}-${mm}-${dd}`;
            }

<<<<<<< HEAD
            const stored = window.localStorage.getItem('sl-bus-last-search');
            if (stored) {
                try {
                    const parsed = JSON.parse(stored);
                    if (parsed.from) fromInput.value = parsed.from;
                    if (parsed.to) toInput.value = parsed.to;
                    if (parsed.date) dateInput.value = parsed.date;
                } catch (_) {
                    /* ignore malformed cache */
                }
            }

            if (!dateInput.value) {
                const today = new Date();
                const yyyy = today.getFullYear();
                const mm = String(today.getMonth() + 1).padStart(2, '0');
                const dd = String(today.getDate()).padStart(2, '0');
                dateInput.value = `${yyyy}-${mm}-${dd}`;
            }

=======
>>>>>>> 1aa60919
            let allLocations = new Set();
            let baseUnsubscribe = null;
            let specialUnsubscribe = null;
            let baseResults = [];
            let specialResults = [];
            let lastSearchMeta = null;

            onSnapshot(collection(db, 'buses'), snapshot => {
                const nextLocations = new Set();
                snapshot.forEach(doc => {
                    const bus = doc.data();
                    if (bus.departsFrom) nextLocations.add(bus.departsFrom.trim());
                    if (bus.arrivesAt) nextLocations.add(bus.arrivesAt.trim());
                    if (bus.expresswayEntrance) nextLocations.add(bus.expresswayEntrance.trim());
                    if (bus.expresswayExit) nextLocations.add(bus.expresswayExit.trim());
<<<<<<< HEAD
                });
                allLocations = nextLocations;
            });

            onSnapshot(collection(db, 'priceMatrix'), snapshot => {
                snapshot.forEach(doc => {
                    const data = doc.data();
                    if (data.origin) allLocations.add(data.origin.trim());
                    if (data.destination) allLocations.add(data.destination.trim());
                });
            });

=======
                });
                allLocations = nextLocations;
            });

            onSnapshot(collection(db, 'priceMatrix'), snapshot => {
                snapshot.forEach(doc => {
                    const data = doc.data();
                    if (data.origin) allLocations.add(data.origin.trim());
                    if (data.destination) allLocations.add(data.destination.trim());
                });
            });

>>>>>>> 1aa60919
            const handleAutocomplete = (input, container) => {
                const query = input.value.toLowerCase().trim();
                container.innerHTML = '';
                if (!query) {
                    container.classList.add('hidden');
                    input.setAttribute('aria-expanded', 'false');
                    return;
                }
                const matches = [...allLocations].filter(loc => loc.toLowerCase().includes(query)).slice(0, 7);
                if (!matches.length) {
                    container.classList.add('hidden');
                    input.setAttribute('aria-expanded', 'false');
                    return;
                }
                container.classList.remove('hidden');
                input.setAttribute('aria-expanded', 'true');
                matches.forEach((loc, index) => {
                    const option = document.createElement('button');
                    option.type = 'button';
                    option.className = 'w-full px-4 py-2 text-left text-sm text-slate-200 hover:bg-slate-800 focus:bg-slate-800 focus:outline-none';
                    option.textContent = loc;
                    option.id = `${input.id}-suggestion-${index}`;
                    option.setAttribute('role', 'option');
                    option.addEventListener('click', () => {
                        input.value = loc;
                        container.classList.add('hidden');
                        input.setAttribute('aria-expanded', 'false');
                        input.focus();
                    });
                    container.appendChild(option);
                });
            };

            fromInput.addEventListener('input', () => handleAutocomplete(fromInput, fromSuggestions));
            toInput.addEventListener('input', () => handleAutocomplete(toInput, toSuggestions));
            document.addEventListener('click', (event) => {
                if (!fromSuggestions.contains(event.target) && event.target !== fromInput) {
                    fromSuggestions.classList.add('hidden');
                    fromInput.setAttribute('aria-expanded', 'false');
                }
                if (!toSuggestions.contains(event.target) && event.target !== toInput) {
                    toSuggestions.classList.add('hidden');
                    toInput.setAttribute('aria-expanded', 'false');
                }
            });

            searchForm.addEventListener('submit', (event) => {
                event.preventDefault();
                const fromValue = fromInput.value.trim();
                const toValue = toInput.value.trim();
                const dateValue = dateInput.value;

                if (!fromValue || !toValue || !dateValue) {
                    displayError('Please fill in every field before searching.');
                    return;
                }

                errorMessage.classList.add('hidden');
                resultsSummary.classList.add('hidden');
                searchResults.setAttribute('aria-busy', 'true');
                searchResults.innerHTML = '<div class="rounded-2xl border border-slate-700/60 bg-slate-900/60 px-4 py-6 text-center text-sm text-slate-300">Fetching departures...</div>';
                liveRegion.textContent = 'Searching departures';

                window.localStorage.setItem('sl-bus-last-search', JSON.stringify({ from: fromValue, to: toValue, date: dateValue }));

                const searchDate = new Date(`${dateValue}T00:00:00`);
                const dayOfWeek = searchDate.toLocaleString('en-US', { weekday: 'long' });

                lastSearchMeta = { from: fromValue, to: toValue, date: dateValue, dayOfWeek };

                if (baseUnsubscribe) baseUnsubscribe();
                if (specialUnsubscribe) specialUnsubscribe();
                baseResults = [];
                specialResults = [];

                const baseQuery = query(collection(db, 'buses'), where('availability', 'array-contains', dayOfWeek));

                baseUnsubscribe = onSnapshot(baseQuery, snapshot => {
                    baseResults = snapshot.docs.map(doc => ({ id: doc.id, ...doc.data() }));
                    mergeAndRender();
                }, handleQueryError);

                const specialQuery = query(collection(db, 'buses'), where('specialDates', 'array-contains', dateValue));
                specialUnsubscribe = onSnapshot(specialQuery, snapshot => {
                        specialResults = snapshot.docs.map(doc => ({ id: doc.id, ...doc.data() }));
                        mergeAndRender();
                    }, handleQueryError);
            });

            function mergeAndRender() {
                if (!lastSearchMeta) return;
                const combinedMap = new Map();
                baseResults.concat(specialResults).forEach(bus => combinedMap.set(bus.id, bus));
                const merged = Array.from(combinedMap.values());
                const filtered = merged.filter(bus => matchesRoute(bus, lastSearchMeta.from, lastSearchMeta.to));
                filtered.sort((a, b) => compareTimes(a.departureTime, b.departureTime));
                displayResults(filtered, lastSearchMeta);
            }

            function matchesRoute(bus, fromValue, toValue) {
                const from = fromValue.toLowerCase();
                const to = toValue.toLowerCase();
                const departsFrom = (bus.departsFrom || '').toLowerCase();
                const arrivesAt = (bus.arrivesAt || '').toLowerCase();
                const expresswayEntrance = (bus.expresswayEntrance || '').toLowerCase();
                const expresswayExit = (bus.expresswayExit || '').toLowerCase();

                const fromMatch = departsFrom === from || expresswayEntrance === from;
                const toMatch = arrivesAt === to || expresswayExit === to;
                return fromMatch && toMatch;
            }

            function handleQueryError(error) {
                console.error('Query error:', error);
                displayError('We could not reach the timetable right now. Please try again in a moment.');
                searchResults.setAttribute('aria-busy', 'false');
                searchButton.disabled = false;
                searchButton.textContent = 'Search departures';
            }

            function displayResults(buses, meta) {
                searchButton.disabled = false;
                searchButton.textContent = 'Search departures';
                searchResults.setAttribute('aria-busy', 'false');
                searchResults.innerHTML = '';

                if (!buses.length) {
                    resultsSummary.classList.remove('hidden');
                    resultsSummary.innerHTML = `<span class="font-semibold text-slate-100">No departures found</span> for <span class="text-indigo-300">${meta.from}</span> → <span class="text-indigo-300">${meta.to}</span> on ${formatHumanDate(meta.date)}.`;
                    searchResults.innerHTML = '<div class="rounded-2xl border border-slate-700/60 bg-slate-900/60 px-6 py-8 text-center text-sm text-slate-300">Try adjusting your locations or choosing a different date.</div>';
                    liveRegion.textContent = 'No departures found';
                    return;
                }

                const highlightIndex = findNextDepartureIndex(buses, meta.date);
                resultsSummary.classList.remove('hidden');
                resultsSummary.innerHTML = `<span class="font-semibold text-slate-100">${buses.length} departures</span> from <span class="text-indigo-300">${meta.from}</span> to <span class="text-indigo-300">${meta.to}</span> on ${formatHumanDate(meta.date)}.`;
<<<<<<< HEAD

                buses.forEach((bus, index) => {
                    const card = document.createElement('article');
                    card.className = `group relative overflow-hidden rounded-3xl border border-slate-800 bg-slate-900/70 p-6 transition shadow-xl shadow-indigo-900/10 hover:border-indigo-500/60 hover:shadow-indigo-500/30`;
                    if (index === highlightIndex) {
                        card.classList.add('ring-2', 'ring-indigo-400/80', 'ring-offset-2', 'ring-offset-slate-950');
                    }

                    const statusBadge = renderStatusBadge(bus.status);
                    const priceTag = bus.price ? `<span class="inline-flex items-center gap-2 rounded-full bg-emerald-500/10 px-4 py-1 text-sm font-semibold text-emerald-200 border border-emerald-500/30">${bus.price}</span>` : '';
                    const availabilityBadges = renderAvailabilityBadges(bus.availability);
                    const stopsBlock = renderStops(bus.stops);

=======

                buses.forEach((bus, index) => {
                    const card = document.createElement('article');
                    card.className = `group relative overflow-hidden rounded-3xl border border-slate-800 bg-slate-900/70 p-6 transition shadow-xl shadow-indigo-900/10 hover:border-indigo-500/60 hover:shadow-indigo-500/30`;
                    if (index === highlightIndex) {
                        card.classList.add('ring-2', 'ring-indigo-400/80', 'ring-offset-2', 'ring-offset-slate-950');
                    }

                    const statusBadge = renderStatusBadge(bus.status);
                    const priceTag = bus.price ? `<span class="inline-flex items-center gap-2 rounded-full bg-emerald-500/10 px-4 py-1 text-sm font-semibold text-emerald-200 border border-emerald-500/30">${bus.price}</span>` : '';
                    const availabilityBadges = renderAvailabilityBadges(bus.availability);
                    const stopsBlock = renderStops(bus.stops);

>>>>>>> 1aa60919
                    card.innerHTML = `
                        <div class="flex flex-col gap-4">
                            <div class="flex flex-col md:flex-row md:items-start md:justify-between gap-4">
                                <div>
                                    <div class="flex items-center gap-3">
                                        <h2 class="text-2xl font-bold text-white">${bus.route || 'Express Service'}</h2>
                                        ${statusBadge}
                                        ${index === highlightIndex ? '<span class="inline-flex items-center gap-1 rounded-full bg-indigo-500/20 px-3 py-1 text-xs font-semibold uppercase tracking-wide text-indigo-100">Next departure</span>' : ''}
                                    </div>
                                    <p class="text-sm text-slate-300">${bus.operator || 'Operator not specified'}</p>
                                </div>
                                <div class="text-right">
                                    <p class="text-sm uppercase tracking-wide text-slate-400">Departure</p>
                                    <p class="text-3xl font-bold text-white">${bus.departureTime || 'TBC'}</p>
                                    ${bus.arrivalTime ? `<p class="mt-1 text-xs text-slate-400">Arrives ${bus.arrivalTime}</p>` : ''}
                                </div>
                            </div>
                            <div class="flex flex-wrap items-center gap-3 text-sm text-slate-200">
                                <span class="inline-flex items-center gap-2 rounded-full bg-slate-800/60 px-3 py-1"><span class="font-semibold text-slate-100">Departs</span> ${bus.departsFrom || '—'}</span>
                                <span class="inline-flex items-center gap-2 rounded-full bg-slate-800/60 px-3 py-1"><span class="font-semibold text-slate-100">Arrives</span> ${bus.arrivesAt || '—'}</span>
                                ${bus.expresswayEntrance ? `<span class="inline-flex items-center gap-2 rounded-full bg-slate-800/60 px-3 py-1"><span class="font-semibold text-slate-100">Entrance</span> ${bus.expresswayEntrance}</span>` : ''}
                                ${bus.expresswayExit ? `<span class="inline-flex items-center gap-2 rounded-full bg-slate-800/60 px-3 py-1"><span class="font-semibold text-slate-100">Exit</span> ${bus.expresswayExit}</span>` : ''}
                                ${priceTag}
                            </div>
                            ${availabilityBadges}
                            ${stopsBlock}
                        </div>
                    `;

                    searchResults.appendChild(card);
<<<<<<< HEAD
                });

                liveRegion.textContent = `${buses.length} departures found`;
            }

            function displayError(message) {
                errorMessage.textContent = message;
                errorMessage.classList.remove('hidden');
            }

            function compareTimes(timeA, timeB) {
                const toMinutes = (time) => {
                    if (!time) return Number.MAX_SAFE_INTEGER;
                    const [hours, minutes] = time.split(':').map(Number);
                    if (Number.isNaN(hours) || Number.isNaN(minutes)) return Number.MAX_SAFE_INTEGER;
                    return hours * 60 + minutes;
                };
                return toMinutes(timeA) - toMinutes(timeB);
            }

            function findNextDepartureIndex(buses, isoDate) {
                if (!buses.length) return -1;
                const todayIso = formatDate(new Date());
                const currentMinutes = (() => {
                    const now = new Date();
                    return now.getHours() * 60 + now.getMinutes();
                })();
                if (isoDate !== todayIso) return 0;
                const index = buses.findIndex(bus => {
                    const [hours, minutes] = (bus.departureTime || '').split(':').map(Number);
                    if (Number.isNaN(hours) || Number.isNaN(minutes)) return false;
                    return hours * 60 + minutes >= currentMinutes;
                });
                return index === -1 ? 0 : index;
            }

=======
                });

                liveRegion.textContent = `${buses.length} departures found`;
            }

            function displayError(message) {
                errorMessage.textContent = message;
                errorMessage.classList.remove('hidden');
            }

            function compareTimes(timeA, timeB) {
                const toMinutes = (time) => {
                    if (!time) return Number.MAX_SAFE_INTEGER;
                    const [hours, minutes] = time.split(':').map(Number);
                    if (Number.isNaN(hours) || Number.isNaN(minutes)) return Number.MAX_SAFE_INTEGER;
                    return hours * 60 + minutes;
                };
                return toMinutes(timeA) - toMinutes(timeB);
            }

            function findNextDepartureIndex(buses, isoDate) {
                if (!buses.length) return -1;
                const todayIso = formatDate(new Date());
                const currentMinutes = (() => {
                    const now = new Date();
                    return now.getHours() * 60 + now.getMinutes();
                })();
                if (isoDate !== todayIso) return 0;
                const index = buses.findIndex(bus => {
                    const [hours, minutes] = (bus.departureTime || '').split(':').map(Number);
                    if (Number.isNaN(hours) || Number.isNaN(minutes)) return false;
                    return hours * 60 + minutes >= currentMinutes;
                });
                return index === -1 ? 0 : index;
            }

>>>>>>> 1aa60919
            function renderStatusBadge(status) {
                const config = getStatusConfig(status);
                return `<span class="inline-flex items-center gap-2 rounded-full border ${config.border} ${config.bg} px-3 py-1 text-xs font-semibold ${config.text}">
                    <span class="inline-flex h-2 w-2 rounded-full ${config.dot}"></span>
                    ${config.label}
                </span>`;
            }

            function getStatusConfig(status) {
                const defaultConfig = { label: 'Scheduled', bg: 'bg-slate-800/60', border: 'border-slate-600/60', text: 'text-slate-200', dot: 'bg-slate-300' };
                const map = {
                    'Departed': { label: 'Departed', bg: 'bg-emerald-500/15', border: 'border-emerald-400/40', text: 'text-emerald-200', dot: 'bg-emerald-300' },
                    'Arrived': { label: 'Arrived', bg: 'bg-sky-500/15', border: 'border-sky-400/40', text: 'text-sky-200', dot: 'bg-sky-300' },
                    'Delayed': { label: 'Delayed', bg: 'bg-amber-500/15', border: 'border-amber-400/40', text: 'text-amber-200', dot: 'bg-amber-300' },
                    'Cancelled': { label: 'Cancelled', bg: 'bg-rose-500/15', border: 'border-rose-400/40', text: 'text-rose-200', dot: 'bg-rose-300' }
                };
                return map[status] || defaultConfig;
            }

            function renderAvailabilityBadges(days = []) {
                if (!Array.isArray(days) || !days.length) return '';
                const items = days.map(day => `<span class="inline-flex items-center gap-2 rounded-full bg-slate-800/60 px-3 py-1 text-xs text-slate-300">${day}</span>`).join('');
                return `<div class="flex flex-wrap items-center gap-2" aria-label="Operating days">${items}</div>`;
            }

            function renderStops(stops = []) {
                if (!Array.isArray(stops) || !stops.length) {
                    return '';
<<<<<<< HEAD
                }
                const preview = stops.slice(0, 3).join(' • ');
                const remainder = stops.slice(3).map(stop => `<li class="rounded-xl border border-slate-700/70 bg-slate-900/70 px-3 py-1 text-sm text-slate-200">${stop}</li>`).join('');
                const extraCount = stops.length - 3;
                if (remainder) {
                    return `
                        <details class="group rounded-2xl border border-slate-800 bg-slate-900/50 px-4 py-3 text-sm text-slate-300">
                            <summary class="flex cursor-pointer list-none items-center justify-between text-slate-200 hover:text-white">
                                <span class="font-semibold">Stops</span>
                                <span class="text-xs text-indigo-300 group-open:hidden">+${extraCount} more</span>
                                <span class="text-xs text-indigo-300 hidden group-open:block">Hide</span>
                            </summary>
                            <div class="mt-3 text-sm">${preview}</div>
                            <ul class="mt-3 grid gap-2 md:grid-cols-2">${remainder}</ul>
                        </details>`;
                }
=======
                }
                const preview = stops.slice(0, 3).join(' • ');
                const remainder = stops.slice(3).map(stop => `<li class="rounded-xl border border-slate-700/70 bg-slate-900/70 px-3 py-1 text-sm text-slate-200">${stop}</li>`).join('');
                const extraCount = stops.length - 3;
                if (remainder) {
                    return `
                        <details class="group rounded-2xl border border-slate-800 bg-slate-900/50 px-4 py-3 text-sm text-slate-300">
                            <summary class="flex cursor-pointer list-none items-center justify-between text-slate-200 hover:text-white">
                                <span class="font-semibold">Stops</span>
                                <span class="text-xs text-indigo-300 group-open:hidden">+${extraCount} more</span>
                                <span class="text-xs text-indigo-300 hidden group-open:block">Hide</span>
                            </summary>
                            <div class="mt-3 text-sm">${preview}</div>
                            <ul class="mt-3 grid gap-2 md:grid-cols-2">${remainder}</ul>
                        </details>`;
                }
>>>>>>> 1aa60919
                return `<div class="rounded-2xl border border-slate-800 bg-slate-900/50 px-4 py-3 text-sm text-slate-300"><span class="font-semibold text-slate-100">Stops:</span> ${preview}</div>`;
            }

            function formatHumanDate(isoDate) {
                const date = new Date(`${isoDate}T00:00:00`);
                if (Number.isNaN(date.getTime())) return isoDate;
                return date.toLocaleDateString(undefined, { weekday: 'long', month: 'long', day: 'numeric' });
            }

            function formatDate(date) {
                const yyyy = date.getFullYear();
                const mm = String(date.getMonth() + 1).padStart(2, '0');
                const dd = String(date.getDate()).padStart(2, '0');
                return `${yyyy}-${mm}-${dd}`;
<<<<<<< HEAD
=======
            }

            function findNextDepartureIndex(results, now) {
                if (!Array.isArray(results) || results.length === 0) return -1;
                const currentTime = `${String(now.getHours()).padStart(2, '0')}:${String(now.getMinutes()).padStart(2, '0')}`;
                const idx = results.findIndex(bus => (bus.departureTime || '') >= currentTime);
                return idx === -1 ? 0 : idx;
            }

            function renderStatusBadge(status) {
                const map = {
                    'Scheduled': 'bg-gray-100 text-gray-700',
                    'Departed': 'bg-green-100 text-green-700',
                    'Arrived': 'bg-blue-100 text-blue-700',
                    'Delayed': 'bg-yellow-100 text-yellow-700',
                    'Cancelled': 'bg-red-100 text-red-700'
                };
                const classes = map[status] || map['Scheduled'];
                return `<span class="px-2 py-1 text-xs font-semibold rounded-full ${classes}">${status || 'Scheduled'}</span>`;
            }

            function formatRelativeTime(timestamp) {
                if (!timestamp) return 'recently';
                const updated = new Date(timestamp);
                if (Number.isNaN(updated.getTime())) return 'recently';
                const diffMinutes = Math.floor((Date.now() - updated.getTime()) / 60000);
                if (diffMinutes < 1) return 'just now';
                if (diffMinutes < 60) return `${diffMinutes} minute${diffMinutes === 1 ? '' : 's'} ago`;
                const diffHours = Math.floor(diffMinutes / 60);
                if (diffHours < 24) return `${diffHours} hour${diffHours === 1 ? '' : 's'} ago`;
                const diffDays = Math.floor(diffHours / 24);
                return `${diffDays} day${diffDays === 1 ? '' : 's'} ago`;
>>>>>>> 1aa60919
            }
        });
    </script>
</body>
</html><|MERGE_RESOLUTION|>--- conflicted
+++ resolved
@@ -34,7 +34,6 @@
                 <h1 class="mt-4 text-4xl md:text-5xl font-extrabold text-white">Plan your next express departure in seconds</h1>
                 <p class="mt-4 text-base md:text-lg text-slate-300 max-w-3xl mx-auto">Search live expressway departures, compare operators, and see real-time status updates for any date. Crafted for commuters, timekeepers, and travellers alike.</p>
             </header>
-<<<<<<< HEAD
 
             <main class="max-w-5xl mx-auto px-6 pb-16">
                 <section class="glass-panel rounded-3xl p-6 md:p-8 shadow-2xl">
@@ -68,41 +67,6 @@
 
                 <div id="results-summary" class="mt-8 hidden text-sm text-slate-300"></div>
 
-=======
-
-            <main class="max-w-5xl mx-auto px-6 pb-16">
-                <section class="glass-panel rounded-3xl p-6 md:p-8 shadow-2xl">
-                    <form id="search-form" class="grid grid-cols-1 md:grid-cols-[repeat(4,minmax(0,1fr))] gap-4 items-end" autocomplete="off">
-                        <div class="relative">
-                            <label for="from" class="block text-xs font-semibold uppercase tracking-wide text-indigo-200">From</label>
-                            <input type="text" id="from" name="from" placeholder="e.g. Makumbura" class="mt-2 w-full rounded-xl border border-slate-700 bg-slate-900/70 px-4 py-3 text-slate-100 placeholder:text-slate-500 focus:border-indigo-400 focus:outline-none focus:ring-2 focus:ring-indigo-400/60" aria-autocomplete="list" aria-controls="from-suggestions" aria-expanded="false">
-                            <div id="from-suggestions" class="suggestions-panel absolute z-20 mt-2 hidden w-full overflow-hidden rounded-xl border border-slate-700/70 bg-slate-900/95 text-left" role="listbox"></div>
-                        </div>
-                        <div class="relative">
-                            <label for="to" class="block text-xs font-semibold uppercase tracking-wide text-indigo-200">To</label>
-                            <input type="text" id="to" name="to" placeholder="e.g. Galle" class="mt-2 w-full rounded-xl border border-slate-700 bg-slate-900/70 px-4 py-3 text-slate-100 placeholder:text-slate-500 focus:border-indigo-400 focus:outline-none focus:ring-2 focus:ring-indigo-400/60" aria-autocomplete="list" aria-controls="to-suggestions" aria-expanded="false">
-                            <div id="to-suggestions" class="suggestions-panel absolute z-20 mt-2 hidden w-full overflow-hidden rounded-xl border border-slate-700/70 bg-slate-900/95 text-left" role="listbox"></div>
-                        </div>
-                        <div>
-                            <label for="date" class="block text-xs font-semibold uppercase tracking-wide text-indigo-200">Date</label>
-                            <input type="date" id="date" name="date" class="mt-2 w-full rounded-xl border border-slate-700 bg-slate-900/70 px-4 py-3 text-slate-100 focus:border-indigo-400 focus:outline-none focus:ring-2 focus:ring-indigo-400/60">
-                        </div>
-                        <div>
-                            <button type="submit" id="search-button" class="mt-6 w-full rounded-xl bg-gradient-to-r from-indigo-500 via-blue-500 to-cyan-500 py-3 text-sm font-semibold uppercase tracking-wide text-white shadow-lg shadow-indigo-500/20 transition hover:shadow-indigo-500/40 focus:outline-none focus:ring-2 focus:ring-offset-2 focus:ring-indigo-400 focus:ring-offset-slate-950">Search departures</button>
-                        </div>
-                    </form>
-                </section>
-
-                <section id="config-warning" class="mt-6 hidden rounded-2xl border border-red-400/50 bg-red-900/40 px-6 py-4 text-red-100" role="alert">
-                    <p class="font-semibold">Configuration missing</p>
-                    <p class="text-sm text-red-200">Firebase configuration was not detected. Please paste your project credentials into this file.</p>
-                </section>
-
-                <section id="error-message" class="mt-6 hidden rounded-2xl border border-amber-300/40 bg-amber-900/40 px-6 py-4 text-amber-100" role="alert"></section>
-
-                <div id="results-summary" class="mt-8 hidden text-sm text-slate-300"></div>
-
->>>>>>> 1aa60919
                 <div id="search-results" class="mt-6 space-y-6" aria-live="polite" aria-busy="false"></div>
                 <div id="live-region" class="sr-only" aria-live="polite" aria-atomic="true"></div>
             </main>
@@ -178,7 +142,6 @@
                 dateInput.value = `${yyyy}-${mm}-${dd}`;
             }
 
-<<<<<<< HEAD
             const stored = window.localStorage.getItem('sl-bus-last-search');
             if (stored) {
                 try {
@@ -199,8 +162,6 @@
                 dateInput.value = `${yyyy}-${mm}-${dd}`;
             }
 
-=======
->>>>>>> 1aa60919
             let allLocations = new Set();
             let baseUnsubscribe = null;
             let specialUnsubscribe = null;
@@ -216,7 +177,6 @@
                     if (bus.arrivesAt) nextLocations.add(bus.arrivesAt.trim());
                     if (bus.expresswayEntrance) nextLocations.add(bus.expresswayEntrance.trim());
                     if (bus.expresswayExit) nextLocations.add(bus.expresswayExit.trim());
-<<<<<<< HEAD
                 });
                 allLocations = nextLocations;
             });
@@ -229,20 +189,6 @@
                 });
             });
 
-=======
-                });
-                allLocations = nextLocations;
-            });
-
-            onSnapshot(collection(db, 'priceMatrix'), snapshot => {
-                snapshot.forEach(doc => {
-                    const data = doc.data();
-                    if (data.origin) allLocations.add(data.origin.trim());
-                    if (data.destination) allLocations.add(data.destination.trim());
-                });
-            });
-
->>>>>>> 1aa60919
             const handleAutocomplete = (input, container) => {
                 const query = input.value.toLowerCase().trim();
                 container.innerHTML = '';
@@ -380,7 +326,6 @@
                 const highlightIndex = findNextDepartureIndex(buses, meta.date);
                 resultsSummary.classList.remove('hidden');
                 resultsSummary.innerHTML = `<span class="font-semibold text-slate-100">${buses.length} departures</span> from <span class="text-indigo-300">${meta.from}</span> to <span class="text-indigo-300">${meta.to}</span> on ${formatHumanDate(meta.date)}.`;
-<<<<<<< HEAD
 
                 buses.forEach((bus, index) => {
                     const card = document.createElement('article');
@@ -394,21 +339,6 @@
                     const availabilityBadges = renderAvailabilityBadges(bus.availability);
                     const stopsBlock = renderStops(bus.stops);
 
-=======
-
-                buses.forEach((bus, index) => {
-                    const card = document.createElement('article');
-                    card.className = `group relative overflow-hidden rounded-3xl border border-slate-800 bg-slate-900/70 p-6 transition shadow-xl shadow-indigo-900/10 hover:border-indigo-500/60 hover:shadow-indigo-500/30`;
-                    if (index === highlightIndex) {
-                        card.classList.add('ring-2', 'ring-indigo-400/80', 'ring-offset-2', 'ring-offset-slate-950');
-                    }
-
-                    const statusBadge = renderStatusBadge(bus.status);
-                    const priceTag = bus.price ? `<span class="inline-flex items-center gap-2 rounded-full bg-emerald-500/10 px-4 py-1 text-sm font-semibold text-emerald-200 border border-emerald-500/30">${bus.price}</span>` : '';
-                    const availabilityBadges = renderAvailabilityBadges(bus.availability);
-                    const stopsBlock = renderStops(bus.stops);
-
->>>>>>> 1aa60919
                     card.innerHTML = `
                         <div class="flex flex-col gap-4">
                             <div class="flex flex-col md:flex-row md:items-start md:justify-between gap-4">
@@ -439,7 +369,6 @@
                     `;
 
                     searchResults.appendChild(card);
-<<<<<<< HEAD
                 });
 
                 liveRegion.textContent = `${buses.length} departures found`;
@@ -476,44 +405,6 @@
                 return index === -1 ? 0 : index;
             }
 
-=======
-                });
-
-                liveRegion.textContent = `${buses.length} departures found`;
-            }
-
-            function displayError(message) {
-                errorMessage.textContent = message;
-                errorMessage.classList.remove('hidden');
-            }
-
-            function compareTimes(timeA, timeB) {
-                const toMinutes = (time) => {
-                    if (!time) return Number.MAX_SAFE_INTEGER;
-                    const [hours, minutes] = time.split(':').map(Number);
-                    if (Number.isNaN(hours) || Number.isNaN(minutes)) return Number.MAX_SAFE_INTEGER;
-                    return hours * 60 + minutes;
-                };
-                return toMinutes(timeA) - toMinutes(timeB);
-            }
-
-            function findNextDepartureIndex(buses, isoDate) {
-                if (!buses.length) return -1;
-                const todayIso = formatDate(new Date());
-                const currentMinutes = (() => {
-                    const now = new Date();
-                    return now.getHours() * 60 + now.getMinutes();
-                })();
-                if (isoDate !== todayIso) return 0;
-                const index = buses.findIndex(bus => {
-                    const [hours, minutes] = (bus.departureTime || '').split(':').map(Number);
-                    if (Number.isNaN(hours) || Number.isNaN(minutes)) return false;
-                    return hours * 60 + minutes >= currentMinutes;
-                });
-                return index === -1 ? 0 : index;
-            }
-
->>>>>>> 1aa60919
             function renderStatusBadge(status) {
                 const config = getStatusConfig(status);
                 return `<span class="inline-flex items-center gap-2 rounded-full border ${config.border} ${config.bg} px-3 py-1 text-xs font-semibold ${config.text}">
@@ -542,7 +433,6 @@
             function renderStops(stops = []) {
                 if (!Array.isArray(stops) || !stops.length) {
                     return '';
-<<<<<<< HEAD
                 }
                 const preview = stops.slice(0, 3).join(' • ');
                 const remainder = stops.slice(3).map(stop => `<li class="rounded-xl border border-slate-700/70 bg-slate-900/70 px-3 py-1 text-sm text-slate-200">${stop}</li>`).join('');
@@ -559,24 +449,6 @@
                             <ul class="mt-3 grid gap-2 md:grid-cols-2">${remainder}</ul>
                         </details>`;
                 }
-=======
-                }
-                const preview = stops.slice(0, 3).join(' • ');
-                const remainder = stops.slice(3).map(stop => `<li class="rounded-xl border border-slate-700/70 bg-slate-900/70 px-3 py-1 text-sm text-slate-200">${stop}</li>`).join('');
-                const extraCount = stops.length - 3;
-                if (remainder) {
-                    return `
-                        <details class="group rounded-2xl border border-slate-800 bg-slate-900/50 px-4 py-3 text-sm text-slate-300">
-                            <summary class="flex cursor-pointer list-none items-center justify-between text-slate-200 hover:text-white">
-                                <span class="font-semibold">Stops</span>
-                                <span class="text-xs text-indigo-300 group-open:hidden">+${extraCount} more</span>
-                                <span class="text-xs text-indigo-300 hidden group-open:block">Hide</span>
-                            </summary>
-                            <div class="mt-3 text-sm">${preview}</div>
-                            <ul class="mt-3 grid gap-2 md:grid-cols-2">${remainder}</ul>
-                        </details>`;
-                }
->>>>>>> 1aa60919
                 return `<div class="rounded-2xl border border-slate-800 bg-slate-900/50 px-4 py-3 text-sm text-slate-300"><span class="font-semibold text-slate-100">Stops:</span> ${preview}</div>`;
             }
 
@@ -591,41 +463,6 @@
                 const mm = String(date.getMonth() + 1).padStart(2, '0');
                 const dd = String(date.getDate()).padStart(2, '0');
                 return `${yyyy}-${mm}-${dd}`;
-<<<<<<< HEAD
-=======
-            }
-
-            function findNextDepartureIndex(results, now) {
-                if (!Array.isArray(results) || results.length === 0) return -1;
-                const currentTime = `${String(now.getHours()).padStart(2, '0')}:${String(now.getMinutes()).padStart(2, '0')}`;
-                const idx = results.findIndex(bus => (bus.departureTime || '') >= currentTime);
-                return idx === -1 ? 0 : idx;
-            }
-
-            function renderStatusBadge(status) {
-                const map = {
-                    'Scheduled': 'bg-gray-100 text-gray-700',
-                    'Departed': 'bg-green-100 text-green-700',
-                    'Arrived': 'bg-blue-100 text-blue-700',
-                    'Delayed': 'bg-yellow-100 text-yellow-700',
-                    'Cancelled': 'bg-red-100 text-red-700'
-                };
-                const classes = map[status] || map['Scheduled'];
-                return `<span class="px-2 py-1 text-xs font-semibold rounded-full ${classes}">${status || 'Scheduled'}</span>`;
-            }
-
-            function formatRelativeTime(timestamp) {
-                if (!timestamp) return 'recently';
-                const updated = new Date(timestamp);
-                if (Number.isNaN(updated.getTime())) return 'recently';
-                const diffMinutes = Math.floor((Date.now() - updated.getTime()) / 60000);
-                if (diffMinutes < 1) return 'just now';
-                if (diffMinutes < 60) return `${diffMinutes} minute${diffMinutes === 1 ? '' : 's'} ago`;
-                const diffHours = Math.floor(diffMinutes / 60);
-                if (diffHours < 24) return `${diffHours} hour${diffHours === 1 ? '' : 's'} ago`;
-                const diffDays = Math.floor(diffHours / 24);
-                return `${diffDays} day${diffDays === 1 ? '' : 's'} ago`;
->>>>>>> 1aa60919
             }
         });
     </script>
