--- conflicted
+++ resolved
@@ -5,37 +5,6 @@
     <meta name="viewport" content="width=device-width, initial-scale=1.0">
     <title>Sri Lanka Expressway Bus Timetable</title>
     <script src="https://cdn.tailwindcss.com"></script>
-<<<<<<< HEAD
-    <link href="https://fonts.googleapis.com/css2?family=Inter:wght@400;500;600;700;800&display=swap" rel="stylesheet">
-    <style>
-        body { font-family: 'Inter', sans-serif; }
-        @media (prefers-reduced-motion: reduce) {
-            *, *::before, *::after { animation-duration: 0.01ms !important; animation-iteration-count: 1 !important; transition-duration: 0.01ms !important; }
-        }
-        .glass-panel {
-            backdrop-filter: blur(18px);
-            background: linear-gradient(135deg, rgba(15, 23, 42, 0.88), rgba(30, 41, 59, 0.78));
-            border: 1px solid rgba(148, 163, 184, 0.25);
-        }
-        .suggestions-panel {
-            box-shadow: 0 18px 45px -15px rgba(15, 23, 42, 0.35);
-        }
-    </style>
-</head>
-<body class="bg-slate-950 text-slate-100 min-h-screen">
-    <div class="relative overflow-hidden">
-        <div class="absolute inset-0 bg-gradient-to-br from-indigo-950 via-slate-950 to-slate-900"></div>
-        <div class="pointer-events-none absolute inset-0 opacity-50" aria-hidden="true">
-            <div class="absolute -top-24 -left-24 w-72 h-72 bg-indigo-500/30 blur-3xl rounded-full"></div>
-            <div class="absolute -bottom-32 right-0 w-96 h-96 bg-blue-500/20 blur-3xl rounded-full"></div>
-        </div>
-        <div class="relative z-10">
-            <header class="max-w-5xl mx-auto px-6 pt-12 pb-8 text-center">
-                <p class="text-sm font-semibold uppercase tracking-[0.3em] text-indigo-300">Sri Lanka Expressway Network</p>
-                <h1 class="mt-4 text-4xl md:text-5xl font-extrabold text-white">Plan your next express departure in seconds</h1>
-                <p class="mt-4 text-base md:text-lg text-slate-300 max-w-3xl mx-auto">Search live expressway departures, compare operators, and see real-time status updates for any date. Crafted for commuters, timekeepers, and travellers alike.</p>
-            </header>
-=======
     <link href="https://fonts.googleapis.com/css2?family=Inter:wght@400;500;600;700&display=swap" rel="stylesheet">
     <style>
         body { font-family: 'Inter', sans-serif; }
@@ -72,7 +41,6 @@
                 </div>
             </form>
         </div>
->>>>>>> b66bea42
 
             <main class="max-w-5xl mx-auto px-6 pb-16">
                 <section class="glass-panel rounded-3xl p-6 md:p-8 shadow-2xl">
@@ -96,23 +64,14 @@
                         </div>
                     </form>
                 </section>
-<<<<<<< HEAD
+
+        <div id="search-meta" class="hidden bg-white border border-gray-200 rounded-lg p-4 shadow-sm mb-6"></div>
 
                 <section id="config-warning" class="mt-6 hidden rounded-2xl border border-red-400/50 bg-red-900/40 px-6 py-4 text-red-100" role="alert">
                     <p class="font-semibold">Configuration missing</p>
                     <p class="text-sm text-red-200">Firebase configuration was not detected. Please paste your project credentials into this file.</p>
                 </section>
 
-=======
-
-        <div id="search-meta" class="hidden bg-white border border-gray-200 rounded-lg p-4 shadow-sm mb-6"></div>
-
-                <section id="config-warning" class="mt-6 hidden rounded-2xl border border-red-400/50 bg-red-900/40 px-6 py-4 text-red-100" role="alert">
-                    <p class="font-semibold">Configuration missing</p>
-                    <p class="text-sm text-red-200">Firebase configuration was not detected. Please paste your project credentials into this file.</p>
-                </section>
-
->>>>>>> b66bea42
                 <section id="error-message" class="mt-6 hidden rounded-2xl border border-amber-300/40 bg-amber-900/40 px-6 py-4 text-amber-100" role="alert"></section>
 
                 <div id="results-summary" class="mt-8 hidden text-sm text-slate-300"></div>
@@ -123,18 +82,6 @@
         </div>
     </div>
 
-<<<<<<< HEAD
-    <script type="module">
-        import { getApp, getApps, initializeApp } from "https://www.gstatic.com/firebasejs/9.22.2/firebase-app.js";
-        import {
-            getFirestore,
-            collection,
-            onSnapshot,
-            query,
-            where
-        } from "https://www.gstatic.com/firebasejs/9.22.2/firebase-firestore.js";
-
-=======
     <script>
         // Import the functions you need from the SDKs you need
         import { initializeApp } from "firebase/app";
@@ -144,7 +91,6 @@
 
         // Your web app's Firebase configuration
         // For Firebase JS SDK v7.20.0 and later, measurementId is optional
->>>>>>> b66bea42
         const firebaseConfig = {
         apiKey: "AIzaSyArXmYmU6l4t_xaNquhT0JUH4sG2ge3tZo",
         authDomain: "bustimetable-v2.firebaseapp.com",
@@ -155,23 +101,10 @@
         measurementId: "G-0EEKT7RR6R"
         };
 
-<<<<<<< HEAD
-        document.addEventListener('DOMContentLoaded', () => {
-            const configWarning = document.getElementById('config-warning');
-            if (!firebaseConfig.apiKey) {
-                configWarning.classList.remove('hidden');
-                return;
-            }
-
-            const app = getApps().length ? getApp() : initializeApp(firebaseConfig);
-            const db = getFirestore(app);
-
-=======
         // Initialize Firebase
         const app = initializeApp(firebaseConfig);
         const analytics = getAnalytics(app);
         document.addEventListener('DOMContentLoaded', () => {
->>>>>>> b66bea42
             const searchForm = document.getElementById('search-form');
             const searchButton = document.getElementById('search-button');
             const searchResults = document.getElementById('search-results');
@@ -186,56 +119,6 @@
             const dateInput = document.getElementById('date');
             const searchMeta = document.getElementById('search-meta');
 
-<<<<<<< HEAD
-            const stored = window.localStorage.getItem('sl-bus-last-search');
-            if (stored) {
-                try {
-                    const parsed = JSON.parse(stored);
-                    if (parsed.from) fromInput.value = parsed.from;
-                    if (parsed.to) toInput.value = parsed.to;
-                    if (parsed.date) dateInput.value = parsed.date;
-                } catch (_) {
-                    /* ignore malformed cache */
-                }
-            }
-
-            if (!dateInput.value) {
-                const today = new Date();
-                const yyyy = today.getFullYear();
-                const mm = String(today.getMonth() + 1).padStart(2, '0');
-                const dd = String(today.getDate()).padStart(2, '0');
-                dateInput.value = `${yyyy}-${mm}-${dd}`;
-            }
-
-            let allLocations = new Set();
-            let baseUnsubscribe = null;
-            let specialUnsubscribe = null;
-            let baseResults = [];
-            let specialResults = [];
-            let lastSearchMeta = null;
-
-            onSnapshot(collection(db, 'buses'), snapshot => {
-                const nextLocations = new Set();
-                snapshot.forEach(doc => {
-                    const bus = doc.data();
-                    if (bus.departsFrom) nextLocations.add(bus.departsFrom.trim());
-                    if (bus.arrivesAt) nextLocations.add(bus.arrivesAt.trim());
-                    if (bus.expresswayEntrance) nextLocations.add(bus.expresswayEntrance.trim());
-                    if (bus.expresswayExit) nextLocations.add(bus.expresswayExit.trim());
-                });
-                allLocations = nextLocations;
-            });
-
-            onSnapshot(collection(db, 'priceMatrix'), snapshot => {
-                snapshot.forEach(doc => {
-                    const data = doc.data();
-                    if (data.origin) allLocations.add(data.origin.trim());
-                    if (data.destination) allLocations.add(data.destination.trim());
-                });
-            });
-
-            const handleAutocomplete = (input, container) => {
-=======
             const today = new Date();
             const yyyy = today.getFullYear();
             const mm = String(today.getMonth() + 1).padStart(2, '0');
@@ -259,7 +142,6 @@
             loadLocations();
 
             const handleAutocomplete = (input, suggestionsContainer) => {
->>>>>>> b66bea42
                 const query = input.value.toLowerCase().trim();
                 container.innerHTML = '';
                 if (!query) {
@@ -267,30 +149,6 @@
                     input.setAttribute('aria-expanded', 'false');
                     return;
                 }
-<<<<<<< HEAD
-                const matches = [...allLocations].filter(loc => loc.toLowerCase().includes(query)).slice(0, 7);
-                if (!matches.length) {
-                    container.classList.add('hidden');
-                    input.setAttribute('aria-expanded', 'false');
-                    return;
-                }
-                container.classList.remove('hidden');
-                input.setAttribute('aria-expanded', 'true');
-                matches.forEach((loc, index) => {
-                    const option = document.createElement('button');
-                    option.type = 'button';
-                    option.className = 'w-full px-4 py-2 text-left text-sm text-slate-200 hover:bg-slate-800 focus:bg-slate-800 focus:outline-none';
-                    option.textContent = loc;
-                    option.id = `${input.id}-suggestion-${index}`;
-                    option.setAttribute('role', 'option');
-                    option.addEventListener('click', () => {
-                        input.value = loc;
-                        container.classList.add('hidden');
-                        input.setAttribute('aria-expanded', 'false');
-                        input.focus();
-                    });
-                    container.appendChild(option);
-=======
                 const filtered = [...allLocations]
                     .filter(loc => loc.toLowerCase().includes(query))
                     .slice(0, 6);
@@ -308,25 +166,12 @@
                         suggestionsContainer.classList.add('hidden');
                     };
                     suggestionsContainer.appendChild(div);
->>>>>>> b66bea42
                 });
             };
 
             fromInput.addEventListener('input', () => handleAutocomplete(fromInput, fromSuggestions));
             toInput.addEventListener('input', () => handleAutocomplete(toInput, toSuggestions));
             document.addEventListener('click', (event) => {
-<<<<<<< HEAD
-                if (!fromSuggestions.contains(event.target) && event.target !== fromInput) {
-                    fromSuggestions.classList.add('hidden');
-                    fromInput.setAttribute('aria-expanded', 'false');
-                }
-                if (!toSuggestions.contains(event.target) && event.target !== toInput) {
-                    toSuggestions.classList.add('hidden');
-                    toInput.setAttribute('aria-expanded', 'false');
-                }
-            });
-
-=======
                 if (!fromInput.contains(event.target)) fromSuggestions.classList.add('hidden');
                 if (!toInput.contains(event.target)) toSuggestions.classList.add('hidden');
             });
@@ -346,7 +191,6 @@
                 }
             }
 
->>>>>>> b66bea42
             searchForm.addEventListener('submit', (event) => {
                 event.preventDefault();
                 const fromValue = fromInput.value.trim();
@@ -354,134 +198,6 @@
                 const dateValue = dateInput.value;
 
                 if (!fromValue || !toValue || !dateValue) {
-<<<<<<< HEAD
-                    displayError('Please fill in every field before searching.');
-                    return;
-                }
-
-                errorMessage.classList.add('hidden');
-                resultsSummary.classList.add('hidden');
-                searchResults.setAttribute('aria-busy', 'true');
-                searchResults.innerHTML = '<div class="rounded-2xl border border-slate-700/60 bg-slate-900/60 px-4 py-6 text-center text-sm text-slate-300">Fetching departures...</div>';
-                liveRegion.textContent = 'Searching departures';
-
-                window.localStorage.setItem('sl-bus-last-search', JSON.stringify({ from: fromValue, to: toValue, date: dateValue }));
-
-                const searchDate = new Date(`${dateValue}T00:00:00`);
-                const dayOfWeek = searchDate.toLocaleString('en-US', { weekday: 'long' });
-
-                lastSearchMeta = { from: fromValue, to: toValue, date: dateValue, dayOfWeek };
-
-                if (baseUnsubscribe) baseUnsubscribe();
-                if (specialUnsubscribe) specialUnsubscribe();
-                baseResults = [];
-                specialResults = [];
-
-                const baseQuery = query(collection(db, 'buses'), where('availability', 'array-contains', dayOfWeek));
-
-                baseUnsubscribe = onSnapshot(baseQuery, snapshot => {
-                    baseResults = snapshot.docs.map(doc => ({ id: doc.id, ...doc.data() }));
-                    mergeAndRender();
-                }, handleQueryError);
-
-                const specialQuery = query(collection(db, 'buses'), where('specialDates', 'array-contains', dateValue));
-                specialUnsubscribe = onSnapshot(specialQuery, snapshot => {
-                        specialResults = snapshot.docs.map(doc => ({ id: doc.id, ...doc.data() }));
-                        mergeAndRender();
-                    }, handleQueryError);
-            });
-
-            function mergeAndRender() {
-                if (!lastSearchMeta) return;
-                const combinedMap = new Map();
-                baseResults.concat(specialResults).forEach(bus => combinedMap.set(bus.id, bus));
-                const merged = Array.from(combinedMap.values());
-                const filtered = merged.filter(bus => matchesRoute(bus, lastSearchMeta.from, lastSearchMeta.to));
-                filtered.sort((a, b) => compareTimes(a.departureTime, b.departureTime));
-                displayResults(filtered, lastSearchMeta);
-            }
-
-            function matchesRoute(bus, fromValue, toValue) {
-                const from = fromValue.toLowerCase();
-                const to = toValue.toLowerCase();
-                const departsFrom = (bus.departsFrom || '').toLowerCase();
-                const arrivesAt = (bus.arrivesAt || '').toLowerCase();
-                const expresswayEntrance = (bus.expresswayEntrance || '').toLowerCase();
-                const expresswayExit = (bus.expresswayExit || '').toLowerCase();
-
-                const fromMatch = departsFrom === from || expresswayEntrance === from;
-                const toMatch = arrivesAt === to || expresswayExit === to;
-                return fromMatch && toMatch;
-            }
-
-            function handleQueryError(error) {
-                console.error('Query error:', error);
-                displayError('We could not reach the timetable right now. Please try again in a moment.');
-                searchResults.setAttribute('aria-busy', 'false');
-                searchButton.disabled = false;
-                searchButton.textContent = 'Search departures';
-            }
-
-            function displayResults(buses, meta) {
-                searchButton.disabled = false;
-                searchButton.textContent = 'Search departures';
-                searchResults.setAttribute('aria-busy', 'false');
-                searchResults.innerHTML = '';
-
-                if (!buses.length) {
-                    resultsSummary.classList.remove('hidden');
-                    resultsSummary.innerHTML = `<span class="font-semibold text-slate-100">No departures found</span> for <span class="text-indigo-300">${meta.from}</span> → <span class="text-indigo-300">${meta.to}</span> on ${formatHumanDate(meta.date)}.`;
-                    searchResults.innerHTML = '<div class="rounded-2xl border border-slate-700/60 bg-slate-900/60 px-6 py-8 text-center text-sm text-slate-300">Try adjusting your locations or choosing a different date.</div>';
-                    liveRegion.textContent = 'No departures found';
-                    return;
-                }
-
-                const highlightIndex = findNextDepartureIndex(buses, meta.date);
-                resultsSummary.classList.remove('hidden');
-                resultsSummary.innerHTML = `<span class="font-semibold text-slate-100">${buses.length} departures</span> from <span class="text-indigo-300">${meta.from}</span> to <span class="text-indigo-300">${meta.to}</span> on ${formatHumanDate(meta.date)}.`;
-
-                buses.forEach((bus, index) => {
-                    const card = document.createElement('article');
-                    card.className = `group relative overflow-hidden rounded-3xl border border-slate-800 bg-slate-900/70 p-6 transition shadow-xl shadow-indigo-900/10 hover:border-indigo-500/60 hover:shadow-indigo-500/30`;
-                    if (index === highlightIndex) {
-                        card.classList.add('ring-2', 'ring-indigo-400/80', 'ring-offset-2', 'ring-offset-slate-950');
-                    }
-
-                    const statusBadge = renderStatusBadge(bus.status);
-                    const priceTag = bus.price ? `<span class="inline-flex items-center gap-2 rounded-full bg-emerald-500/10 px-4 py-1 text-sm font-semibold text-emerald-200 border border-emerald-500/30">${bus.price}</span>` : '';
-                    const availabilityBadges = renderAvailabilityBadges(bus.availability);
-                    const stopsBlock = renderStops(bus.stops);
-
-                    card.innerHTML = `
-                        <div class="flex flex-col gap-4">
-                            <div class="flex flex-col md:flex-row md:items-start md:justify-between gap-4">
-                                <div>
-                                    <div class="flex items-center gap-3">
-                                        <h2 class="text-2xl font-bold text-white">${bus.route || 'Express Service'}</h2>
-                                        ${statusBadge}
-                                        ${index === highlightIndex ? '<span class="inline-flex items-center gap-1 rounded-full bg-indigo-500/20 px-3 py-1 text-xs font-semibold uppercase tracking-wide text-indigo-100">Next departure</span>' : ''}
-                                    </div>
-                                    <p class="text-sm text-slate-300">${bus.operator || 'Operator not specified'}</p>
-                                </div>
-                                <div class="text-right">
-                                    <p class="text-sm uppercase tracking-wide text-slate-400">Departure</p>
-                                    <p class="text-3xl font-bold text-white">${bus.departureTime || 'TBC'}</p>
-                                    ${bus.arrivalTime ? `<p class="mt-1 text-xs text-slate-400">Arrives ${bus.arrivalTime}</p>` : ''}
-                                </div>
-                            </div>
-                            <div class="flex flex-wrap items-center gap-3 text-sm text-slate-200">
-                                <span class="inline-flex items-center gap-2 rounded-full bg-slate-800/60 px-3 py-1"><span class="font-semibold text-slate-100">Departs</span> ${bus.departsFrom || '—'}</span>
-                                <span class="inline-flex items-center gap-2 rounded-full bg-slate-800/60 px-3 py-1"><span class="font-semibold text-slate-100">Arrives</span> ${bus.arrivesAt || '—'}</span>
-                                ${bus.expresswayEntrance ? `<span class="inline-flex items-center gap-2 rounded-full bg-slate-800/60 px-3 py-1"><span class="font-semibold text-slate-100">Entrance</span> ${bus.expresswayEntrance}</span>` : ''}
-                                ${bus.expresswayExit ? `<span class="inline-flex items-center gap-2 rounded-full bg-slate-800/60 px-3 py-1"><span class="font-semibold text-slate-100">Exit</span> ${bus.expresswayExit}</span>` : ''}
-                                ${priceTag}
-                            </div>
-                            ${availabilityBadges}
-                            ${stopsBlock}
-                        </div>
-                    `;
-
-=======
                     return displayError('Please fill in all fields.');
                 }
 
@@ -595,7 +311,6 @@
                         <div class="mt-4 flex flex-wrap gap-2">
                             ${(bus.availability || []).map(day => `<span class="px-3 py-1 bg-indigo-50 text-indigo-600 text-xs font-semibold rounded-full">${day}</span>`).join('')}
                         </div>`;
->>>>>>> b66bea42
                     searchResults.appendChild(card);
                 });
 
@@ -605,100 +320,11 @@
             function displayError(message) {
                 errorMessage.textContent = message;
                 errorMessage.classList.remove('hidden');
-<<<<<<< HEAD
-            }
-
-            function compareTimes(timeA, timeB) {
-                const toMinutes = (time) => {
-                    if (!time) return Number.MAX_SAFE_INTEGER;
-                    const [hours, minutes] = time.split(':').map(Number);
-                    if (Number.isNaN(hours) || Number.isNaN(minutes)) return Number.MAX_SAFE_INTEGER;
-                    return hours * 60 + minutes;
-                };
-                return toMinutes(timeA) - toMinutes(timeB);
-            }
-
-            function findNextDepartureIndex(buses, isoDate) {
-                if (!buses.length) return -1;
-                const todayIso = formatDate(new Date());
-                const currentMinutes = (() => {
-                    const now = new Date();
-                    return now.getHours() * 60 + now.getMinutes();
-                })();
-                if (isoDate !== todayIso) return 0;
-                const index = buses.findIndex(bus => {
-                    const [hours, minutes] = (bus.departureTime || '').split(':').map(Number);
-                    if (Number.isNaN(hours) || Number.isNaN(minutes)) return false;
-                    return hours * 60 + minutes >= currentMinutes;
-                });
-                return index === -1 ? 0 : index;
-            }
-
-            function renderStatusBadge(status) {
-                const config = getStatusConfig(status);
-                return `<span class="inline-flex items-center gap-2 rounded-full border ${config.border} ${config.bg} px-3 py-1 text-xs font-semibold ${config.text}">
-                    <span class="inline-flex h-2 w-2 rounded-full ${config.dot}"></span>
-                    ${config.label}
-                </span>`;
-            }
-
-            function getStatusConfig(status) {
-                const defaultConfig = { label: 'Scheduled', bg: 'bg-slate-800/60', border: 'border-slate-600/60', text: 'text-slate-200', dot: 'bg-slate-300' };
-                const map = {
-                    'Departed': { label: 'Departed', bg: 'bg-emerald-500/15', border: 'border-emerald-400/40', text: 'text-emerald-200', dot: 'bg-emerald-300' },
-                    'Arrived': { label: 'Arrived', bg: 'bg-sky-500/15', border: 'border-sky-400/40', text: 'text-sky-200', dot: 'bg-sky-300' },
-                    'Delayed': { label: 'Delayed', bg: 'bg-amber-500/15', border: 'border-amber-400/40', text: 'text-amber-200', dot: 'bg-amber-300' },
-                    'Cancelled': { label: 'Cancelled', bg: 'bg-rose-500/15', border: 'border-rose-400/40', text: 'text-rose-200', dot: 'bg-rose-300' }
-                };
-                return map[status] || defaultConfig;
-            }
-
-            function renderAvailabilityBadges(days = []) {
-                if (!Array.isArray(days) || !days.length) return '';
-                const items = days.map(day => `<span class="inline-flex items-center gap-2 rounded-full bg-slate-800/60 px-3 py-1 text-xs text-slate-300">${day}</span>`).join('');
-                return `<div class="flex flex-wrap items-center gap-2" aria-label="Operating days">${items}</div>`;
-            }
-
-            function renderStops(stops = []) {
-                if (!Array.isArray(stops) || !stops.length) {
-                    return '';
-                }
-                const preview = stops.slice(0, 3).join(' • ');
-                const remainder = stops.slice(3).map(stop => `<li class="rounded-xl border border-slate-700/70 bg-slate-900/70 px-3 py-1 text-sm text-slate-200">${stop}</li>`).join('');
-                const extraCount = stops.length - 3;
-                if (remainder) {
-                    return `
-                        <details class="group rounded-2xl border border-slate-800 bg-slate-900/50 px-4 py-3 text-sm text-slate-300">
-                            <summary class="flex cursor-pointer list-none items-center justify-between text-slate-200 hover:text-white">
-                                <span class="font-semibold">Stops</span>
-                                <span class="text-xs text-indigo-300 group-open:hidden">+${extraCount} more</span>
-                                <span class="text-xs text-indigo-300 hidden group-open:block">Hide</span>
-                            </summary>
-                            <div class="mt-3 text-sm">${preview}</div>
-                            <ul class="mt-3 grid gap-2 md:grid-cols-2">${remainder}</ul>
-                        </details>`;
-                }
-                return `<div class="rounded-2xl border border-slate-800 bg-slate-900/50 px-4 py-3 text-sm text-slate-300"><span class="font-semibold text-slate-100">Stops:</span> ${preview}</div>`;
-            }
-
-            function formatHumanDate(isoDate) {
-                const date = new Date(`${isoDate}T00:00:00`);
-                if (Number.isNaN(date.getTime())) return isoDate;
-                return date.toLocaleDateString(undefined, { weekday: 'long', month: 'long', day: 'numeric' });
-            }
-
-            function formatDate(date) {
-                const yyyy = date.getFullYear();
-                const mm = String(date.getMonth() + 1).padStart(2, '0');
-                const dd = String(date.getDate()).padStart(2, '0');
-                return `${yyyy}-${mm}-${dd}`;
-=======
             }
 
             function displayError(message) {
                 errorMessage.textContent = message;
                 errorMessage.classList.remove('hidden');
->>>>>>> b66bea42
             }
 
             function findNextDepartureIndex(results, now) {
