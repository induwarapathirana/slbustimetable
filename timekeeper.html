<!DOCTYPE html>
<html lang="en">
<head>
    <meta charset="UTF-8">
    <meta name="viewport" content="width=device-width, initial-scale=1.0">
    <title>Time Keeper Panel</title>
    <script src="https://cdn.tailwindcss.com"></script>
    <link href="https://fonts.googleapis.com/css2?family=Inter:wght@400;500;600;700&display=swap" rel="stylesheet">
    <style>
        body { font-family: 'Inter', sans-serif; }
    </style>
</head>
<body class="bg-gray-100">

    <div id="login-screen" class="min-h-screen flex items-center justify-center">
        <div class="bg-white p-8 rounded-lg shadow-md w-full max-w-md">
            <h2 class="text-2xl font-bold text-center mb-6">Time Keeper Login</h2>
            <form id="login-form" class="space-y-4">
                <div>
                    <label for="email" class="block text-sm font-medium text-gray-700">Email</label>
                    <input type="email" id="email" autocomplete="email" class="mt-1 block w-full px-3 py-2 border border-gray-300 rounded-md shadow-sm focus:outline-none focus:ring-indigo-500 focus:border-indigo-500" required>
                </div>
                <div>
                    <label for="password" class="block text-sm font-medium text-gray-700">Password</label>
                    <input type="password" id="password" autocomplete="current-password" class="mt-1 block w-full px-3 py-2 border border-gray-300 rounded-md shadow-sm focus:outline-none focus:ring-indigo-500 focus:border-indigo-500" required>
                </div>
                <button type="submit" class="w-full bg-indigo-600 text-white py-2 px-4 rounded-md hover:bg-indigo-700 focus:outline-none focus:ring-2 focus:ring-offset-2 focus:ring-indigo-500">Login</button>
                <p id="login-error" class="text-red-500 text-sm text-center"></p>
            </form>
        </div>
    </div>

    <div id="dashboard" class="hidden container mx-auto p-4 md:p-6">
        <header class="flex justify-between items-center mb-6">
            <h1 class="text-2xl font-bold">Daily Schedule: <span id="depot-name" class="text-indigo-600"></span></h1>
            <button id="logout-button" class="bg-red-500 text-white py-2 px-4 rounded-md hover:bg-red-600">Logout</button>
        </header>

        <div class="bg-white p-6 rounded-lg shadow-md mb-8">
            <div class="flex flex-col lg:flex-row lg:items-center lg:justify-between gap-4">
                <div>
                    <h2 class="text-xl font-bold">Schedule for <span id="selected-date-label" class="text-indigo-600"></span></h2>
                    <p class="text-sm text-gray-500">Status updates apply only to the selected date and automatically revert afterwards.</p>
                </div>
                <div class="flex items-center gap-3">
                    <label for="schedule-date" class="text-sm font-semibold text-gray-700">Select Date</label>
                    <input type="date" id="schedule-date" class="border border-gray-300 rounded-md px-3 py-2 focus:outline-none focus:ring-2 focus:ring-indigo-500">
                </div>
            </div>
            <div class="mt-4 flex items-center gap-2 text-xs text-gray-500">
                <span class="inline-flex items-center justify-center w-2.5 h-2.5 rounded-full bg-green-500"></span>
                <span>Tap a status to update it for this day. Choose "Scheduled" to clear overrides.</span>
            </div>
            <div id="schedule-container" class="space-y-4 mt-4">
                <!-- Schedule items will be inserted here -->
            </div>
            <div id="schedule-container" class="space-y-4"></div>
        </div>

        <div class="bg-white p-6 rounded-lg shadow-md">
            <h2 class="text-xl font-bold mb-4">Add Unscheduled Bus</h2>
            <p class="text-sm text-gray-500 mb-4">Create a one-off service for the selected date or add a permanent timetable entry using your depot presets.</p>
            <form id="add-bus-form" class="space-y-4">
                <div class="grid grid-cols-1 md:grid-cols-2 lg:grid-cols-3 gap-4">
                    <input type="text" placeholder="Route (e.g., EX1/extra)" id="add-route" class="w-full p-2 border rounded" required>
                    <input type="text" placeholder="Operator" id="add-operator" class="w-full p-2 border rounded" required>
                    <input type="text" placeholder="Departs From" id="add-departsFrom" class="w-full p-2 border rounded" list="timekeeper-location-options" required>
                    <input type="text" placeholder="Arrives At" id="add-arrivesAt" class="w-full p-2 border rounded" list="timekeeper-location-options" required>
                    <input type="time" id="add-departureTime" class="w-full p-2 border rounded" required>
                    <input type="time" id="add-arrivalTime" class="w-full p-2 border rounded" placeholder="Arrival Time">
                    <input type="text" placeholder="Price" id="add-price" class="w-full p-2 border rounded">
                    <input type="text" placeholder="Expressway Entrance" id="add-expresswayEntrance" class="w-full p-2 border rounded">
                    <input type="text" placeholder="Expressway Exit" id="add-expresswayExit" class="w-full p-2 border rounded">
<<<<<<< HEAD
                </div>

                <div>
                    <label class="font-semibold text-sm text-gray-700">Availability</label>
                    <div id="add-availability" class="mt-2 grid grid-cols-2 md:grid-cols-4 gap-2"></div>
                </div>

                <div>
                    <label class="font-semibold text-sm text-gray-700">Intermediate Stops (one per line)</label>
                    <textarea id="add-stops" rows="3" class="w-full p-2 border rounded"></textarea>
                </div>

=======
                </div>

                <div>
                    <label class="font-semibold text-sm text-gray-700">Availability</label>
                    <div id="add-availability" class="mt-2 grid grid-cols-2 md:grid-cols-4 gap-2"></div>
                </div>

                <div>
                    <label class="font-semibold text-sm text-gray-700">Intermediate Stops (one per line)</label>
                    <textarea id="add-stops" rows="3" class="w-full p-2 border rounded"></textarea>
                </div>

>>>>>>> 0728e068
                <fieldset class="border border-gray-200 rounded-md p-4">
                    <legend class="px-2 text-sm font-semibold text-gray-700">How long should this bus stay in the timetable?</legend>
                    <div class="grid grid-cols-1 md:grid-cols-2 gap-3 mt-2 text-sm">
                        <label class="flex items-start gap-2">
                            <input type="radio" name="bus-duration" value="single-day" class="mt-1" checked>
                            <span>
                                Single day only (adds to <span class="font-semibold" id="single-day-label"></span>)
                                <span class="block text-gray-500">The bus will appear only on the selected date.</span>
                            </span>
                        </label>
                        <label class="flex items-start gap-2">
                            <input type="radio" name="bus-duration" value="permanent" class="mt-1">
                            <span>
                                Keep permanently
                                <span class="block text-gray-500">Uses the availability days above for ongoing departures.</span>
                            </span>
                        </label>
                    </div>
                </fieldset>

                <p id="add-bus-message" class="text-sm font-medium"></p>

                <div class="flex justify-end">
                    <button type="submit" class="bg-blue-500 text-white py-2 px-6 rounded-md hover:bg-blue-600">Add Bus</button>
                </div>
                <p id="add-bus-message" class="text-sm"></p>
            </form>
        </div>

        <datalist id="timekeeper-locations"></datalist>
    </div>

    <datalist id="timekeeper-location-options"></datalist>

    <script type="module">
        import { getApp, getApps, initializeApp } from "https://www.gstatic.com/firebasejs/9.22.2/firebase-app.js";
        import { getAuth } from "https://www.gstatic.com/firebasejs/9.22.2/firebase-auth.js";
        import {
            getFirestore,
            addDoc,
            collection,
            deleteDoc,
            doc,
            getDoc,
            getDocs,
            limit,
            onSnapshot,
            orderBy,
            query,
            serverTimestamp,
            setDoc,
            where
        } from "https://www.gstatic.com/firebasejs/9.22.2/firebase-firestore.js";

        // This is the correct format. Just paste your values here.
        // --- Firebase bootstrap -------------------------------------------------
        // Swap in your project-specific keys below; keep the property names so the
        // shared helper functions can initialise Firebase without extra changes.
        const firebaseConfig = {
        apiKey: "AIzaSyArXmYmU6l4t_xaNquhT0JUH4sG2ge3tZo",
        authDomain: "bustimetable-v2.firebaseapp.com",
        projectId: "bustimetable-v2",
        storageBucket: "bustimetable-v2.firebasestorage.app",
        messagingSenderId: "665985152111",
        appId: "1:665985152111:web:291020ebb619374c4f899a",
        measurementId: "G-0EEKT7RR6R"
        };

        // Initialize Firebase
        const app = initializeApp(firebaseConfig);
        const analytics = getAnalytics(app);
        const TOKEN_KEY = 'slbustimetable:token';
        const state = {
            token: localStorage.getItem(TOKEN_KEY) || null,
            user: null,
            schedule: []
        };

            // Rehydrate an existing Firebase app when the timekeeper dashboard reloads
            // via the emulator or Hot Reload, otherwise create a brand new instance.
            const app = getApps().length ? getApp() : initializeApp(firebaseConfig);
            const auth = getAuth(app);
            const db = getFirestore(app);

            // DOM Elements
            const loginScreen = document.getElementById('login-screen');
            const dashboard = document.getElementById('dashboard');
            const loginForm = document.getElementById('login-form');
            const logoutButton = document.getElementById('logout-button');
            const scheduleContainer = document.getElementById('schedule-container');
            const depotNameEl = document.getElementById('depot-name');
            const scheduleDateInput = document.getElementById('schedule-date');
            const selectedDateLabel = document.getElementById('selected-date-label');
            const singleDayLabel = document.getElementById('single-day-label');
            const addBusForm = document.getElementById('add-bus-form');
            const addBusMessage = document.getElementById('add-bus-message');
            const addRouteInput = document.getElementById('add-route');
            const addOperatorInput = document.getElementById('add-operator');
            const addDepartsFromInput = document.getElementById('add-departsFrom');
            const addArrivesAtInput = document.getElementById('add-arrivesAt');
            const addDepartureTimeInput = document.getElementById('add-departureTime');
            const addArrivalTimeInput = document.getElementById('add-arrivalTime');
            const addPriceInput = document.getElementById('add-price');
            const addExpresswayEntranceInput = document.getElementById('add-expresswayEntrance');
            const addExpresswayExitInput = document.getElementById('add-expresswayExit');
            const addStopsInput = document.getElementById('add-stops');
            const addAvailabilityContainer = document.getElementById('add-availability');
            const locationOptionsList = document.getElementById('timekeeper-location-options');

            let currentUser = null;
            let userDepot = null;
            let unsubscribe = null;
            let overrideUnsubscribe = null;
            let priceMatrixUnsubscribe = null;
            let locationUnsubscribe = null;

            let latestBuses = [];
            let statusOverrides = new Map();
            let selectedDate = null;

            const priceLookup = new Map();
            const locationSet = new Set();
            let priceAutoFillRegistered = false;
            const daysOfWeek = ["Monday", "Tuesday", "Wednesday", "Thursday", "Friday", "Saturday", "Sunday"];
            const statusOptions = ["Scheduled", "Departed", "Arrived", "Delayed", "Cancelled"];
            const statusStyles = {
                "Scheduled": "border-gray-300 text-gray-700 bg-white hover:bg-gray-50",
                "Departed": "border-green-500 text-green-700 bg-green-50 hover:bg-green-100",
                "Arrived": "border-blue-500 text-blue-700 bg-blue-50 hover:bg-blue-100",
                "Delayed": "border-yellow-500 text-yellow-700 bg-yellow-50 hover:bg-yellow-100",
                "Cancelled": "border-red-500 text-red-700 bg-red-50 hover:bg-red-100"
            };

            function normalizeRole(role) {
                const value = (role || '').toString().trim().toLowerCase();
                if (value === 'administrator') return 'admin';
                if (value === 'timekeepers') return 'timekeeper';
                return value;
            }

            function extractRoleFromClaims(claims, allowedRoles) {
                if (!claims) return '';
                const sources = [
                    claims.role,
                    claims.userRole,
                    claims.customRole,
                    ...(Array.isArray(claims.roles) ? claims.roles : []),
                    ...(Array.isArray(claims.permissions) ? claims.permissions : [])
                ];
                for (const entry of sources) {
                    const normalized = normalizeRole(entry);
                    if (!normalized) continue;
                    if (!allowedRoles.length || allowedRoles.includes(normalized)) {
                        return normalized;
                    }
                }
                return '';
            }

            async function maybeBackfillEmailLower(usersCollection, profile, emailLower) {
                if (!profile || !profile.id || !emailLower) return profile;
                if ((profile.emailLower || '').toString().toLowerCase() === emailLower) {
                    return profile;
                }
                try {
                    await setDoc(doc(usersCollection, profile.id), { emailLower }, { merge: true });
                    profile.emailLower = emailLower;
                } catch (error) {
                    console.warn('Unable to backfill lowercase email for user profile:', error);
                }
                return profile;
            }

            async function ensureProfileFromClaims(user, role) {
                if (!user) return;
                const usersCollection = collection(db, 'users');
                const email = (user.email || '').trim();
                const payload = {
                    role,
                    email,
                    emailLower: email.toLowerCase(),
                    displayName: user.displayName || '',
                    syncedFromClaims: true,
                    updatedAt: serverTimestamp()
                };
                try {
                    await setDoc(doc(usersCollection, user.uid), payload, { merge: true });
                } catch (error) {
                    console.warn('Unable to seed Firestore profile from custom claims:', error);
                }
            }

            async function resolveRole(user, allowedRoles) {
                const profile = await fetchUserProfile(user);
                const profileRole = normalizeRole(profile?.role);
                if (profileRole && (!allowedRoles.length || allowedRoles.includes(profileRole))) {
                    return { role: profileRole, profile };
                }

                try {
                    const token = await user.getIdTokenResult(true);
                    const claimRole = extractRoleFromClaims(token?.claims, allowedRoles);
                    if (claimRole) {
                        await ensureProfileFromClaims(user, claimRole);
                        const refreshedProfile = profile || await fetchUserProfile(user);
                        return { role: claimRole, profile: refreshedProfile || profile };
                    }
                } catch (error) {
                    console.warn('Unable to resolve role from custom claims:', error);
                }

                return { role: profileRole || null, profile };
            }

            async function fetchUserProfile(user) {
                if (!user) return null;
                const email = (user.email || '').trim();
                const emailLower = email.toLowerCase();

                const usersCollection = collection(db, 'users');

                const tryDoc = async (docId) => {
                    if (!docId) return null;
                    const docRef = doc(usersCollection, docId);
                    const docSnap = await getDoc(docRef);
                    return docSnap.exists() ? { id: docSnap.id, ...docSnap.data() } : null;
                };

                try {
                    let profile = await tryDoc(user.uid);
                    if (profile) return maybeBackfillEmailLower(usersCollection, profile, emailLower);

                    profile = await tryDoc(email);
                    if (profile) return maybeBackfillEmailLower(usersCollection, profile, emailLower);

                    if (emailLower !== email) {
                        profile = await tryDoc(emailLower);
                        if (profile) return maybeBackfillEmailLower(usersCollection, profile, emailLower);
                    }

                    if (email) {
                        let snapshot = await getDocs(query(usersCollection, where('emailLower', '==', emailLower), limit(1)));
                        if (!snapshot.empty) {
                            const docSnap = snapshot.docs[0];
                            return maybeBackfillEmailLower(usersCollection, { id: docSnap.id, ...docSnap.data() }, emailLower);
                        }

                        snapshot = await getDocs(query(usersCollection, where('email', '==', email), limit(1)));
                        if (!snapshot.empty) {
                            const docSnap = snapshot.docs[0];
                            return maybeBackfillEmailLower(usersCollection, { id: docSnap.id, ...docSnap.data() }, emailLower);
                        }
                    }

                    return null;
                } catch (error) {
                    console.error('Error fetching user profile:', error);
                    throw error;
                }
            }

            // --- AUTHENTICATION & ACCESS CONTROL ---
            onAuthStateChanged(auth, async (user) => {
                if (user) {
                    try {
                        const { role, profile } = await resolveRole(user, ['timekeeper', 'admin']);
                        if (role === 'timekeeper' || role === 'admin') {
                            currentUser = user;
                            const activeProfile = profile || await fetchUserProfile(user);
                            const rawDepot = activeProfile?.depot ?? activeProfile?.depotName ?? activeProfile?.location ?? '';
                            userDepot = rawDepot ? String(rawDepot) : '';
                            depotNameEl.textContent = userDepot || '—';
                            addDepartsFromInput.value = userDepot || '';
                            loginScreen.classList.add('hidden');
                            dashboard.classList.remove('hidden');
                            setupAvailabilityCheckboxes();
                            startLocationListener();
                            startPriceMatrixListener();
                            initializeDatePicker();
                            loadScheduleForSelectedDate();
                        } else {
                            alert('Access Denied. You must be a Time Keeper to view this page.');
                            await auth.signOut();
                        }
                    } catch (error) {
                        console.error("Permission error on login:", error);
                        alert('Error verifying your permissions. Please contact an administrator.');
                        await auth.signOut();
                    }
                } else {
                    currentUser = null;
                    userDepot = null;
                    loginScreen.classList.remove('hidden');
                    dashboard.classList.remove('hidden');
                    if (unsubscribe) unsubscribe();
                    if (overrideUnsubscribe) overrideUnsubscribe();
                    if (priceMatrixUnsubscribe) priceMatrixUnsubscribe();
                    if (locationUnsubscribe) locationUnsubscribe();
                    resetState();
                }
            });

            loginForm.addEventListener('submit', (e) => {
                e.preventDefault();
                const email = document.getElementById('email').value;
                const password = document.getElementById('password').value;
                signInWithEmailAndPassword(auth, email, password)
                    .catch(error => {
                        document.getElementById('login-error').textContent = error.message;
                    });
            });

            logoutButton.addEventListener('click', () => signOut(auth));

            // --- DATA HANDLING ---
            function resetState() {
                latestBuses = [];
                statusOverrides = new Map();
                selectedDate = null;
                scheduleContainer.innerHTML = '';
                addBusForm.reset();
                addBusMessage.textContent = '';
                addBusMessage.className = 'text-sm font-medium';
                priceLookup.clear();
                locationSet.clear();
                updateLocationOptions();
                priceAutoFillRegistered = false;
                addDepartsFromInput.value = '';
            }

            function setupAvailabilityCheckboxes() {
                if (!addAvailabilityContainer) return;
                addAvailabilityContainer.innerHTML = '';
                daysOfWeek.forEach(day => {
                    const label = document.createElement('label');
                    label.className = 'flex items-center gap-2 text-sm text-gray-700 bg-gray-50 border border-gray-200 rounded-md px-3 py-2';
                    label.innerHTML = `<input type="checkbox" value="${day}" class="rounded text-indigo-600 focus:ring-indigo-500"> ${day}`;
                    addAvailabilityContainer.appendChild(label);
                });
            }

            function startPriceMatrixListener() {
                if (priceMatrixUnsubscribe) priceMatrixUnsubscribe();
                const priceMatrixQuery = query(collection(db, 'priceMatrix'), orderBy('origin'));
                priceMatrixUnsubscribe = onSnapshot(priceMatrixQuery, snapshot => {
                    const entries = snapshot.docs.map(doc => ({ id: doc.id, ...doc.data() }));
                    refreshPriceMatrix(entries);
                }, error => {
                    console.error('Error loading price presets:', error);
                });
            }

            function refreshPriceMatrix(entries) {
                priceLookup.clear();
                locationSet.clear();
                entries.forEach(entry => {
                    const origin = (entry.origin || '').trim();
                    const destination = (entry.destination || '').trim();
                    if (!origin || !destination) return;
                    locationSet.add(origin);
                    locationSet.add(destination);
                    const key = `${origin.toLowerCase()}__${destination.toLowerCase()}`;
                    priceLookup.set(key, entry.price || '');
                });
                updateLocationOptions();
                autoFillPriceField();
                maybeFillTimekeeperPrice();
            }

            function startLocationListener() {
                if (locationUnsubscribe) locationUnsubscribe();
                locationUnsubscribe = onSnapshot(collection(db, 'buses'), snapshot => {
                    snapshot.docs.forEach(doc => {
                        const bus = doc.data();
                        if (bus.departsFrom) locationSet.add((bus.departsFrom || '').trim());
                        if (bus.arrivesAt) locationSet.add((bus.arrivesAt || '').trim());
                    });
                    updateLocationOptions();
                    maybeFillTimekeeperPrice();
                });
            }

            function updateLocationOptions() {
                if (!locationOptionsList) return;
                locationOptionsList.innerHTML = '';
                Array.from(locationSet).sort((a, b) => a.localeCompare(b)).forEach(location => {
                    const option = document.createElement('option');
                    option.value = location;
                    locationOptionsList.appendChild(option);
                });
            }

            function autoFillPriceField() {
                if (priceAutoFillRegistered) return;
                if (!addPriceInput) return;
                addPriceInput.dataset.autofilled = 'false';
                addPriceInput.addEventListener('input', () => {
                    addPriceInput.dataset.autofilled = 'false';
<<<<<<< HEAD
=======
                });
                ['change', 'blur'].forEach(evt => {
                    addDepartsFromInput.addEventListener(evt, maybeFillTimekeeperPrice);
                    addArrivesAtInput.addEventListener(evt, maybeFillTimekeeperPrice);
                });
                priceAutoFillRegistered = true;
            }

            function maybeFillTimekeeperPrice() {
                if (!addDepartsFromInput || !addArrivesAtInput || !addPriceInput) return;
                const origin = addDepartsFromInput.value.trim();
                const destination = addArrivesAtInput.value.trim();
                if (!origin || !destination) return;
                const key = `${origin.toLowerCase()}__${destination.toLowerCase()}`;
                if (!priceLookup.has(key)) return;
                if (!addPriceInput.value.trim() || addPriceInput.dataset.autofilled === 'true') {
                    addPriceInput.value = priceLookup.get(key);
                    addPriceInput.dataset.autofilled = 'true';
                }
            }

            function initializeDatePicker() {
                if (!scheduleDateInput) return;
                const todayIso = formatDate(new Date());
                if (!scheduleDateInput.value) scheduleDateInput.value = todayIso;
                updateSelectedDateLabels(scheduleDateInput.value || todayIso);
                scheduleDateInput.addEventListener('change', () => {
                    updateSelectedDateLabels(scheduleDateInput.value);
                    loadScheduleForSelectedDate();
>>>>>>> 0728e068
                });
                ['change', 'blur'].forEach(evt => {
                    addDepartsFromInput.addEventListener(evt, maybeFillTimekeeperPrice);
                    addArrivesAtInput.addEventListener(evt, maybeFillTimekeeperPrice);
                });
                priceAutoFillRegistered = true;
            }

            function maybeFillTimekeeperPrice() {
                if (!addDepartsFromInput || !addArrivesAtInput || !addPriceInput) return;
                const origin = addDepartsFromInput.value.trim();
                const destination = addArrivesAtInput.value.trim();
                if (!origin || !destination) return;
                const key = `${origin.toLowerCase()}__${destination.toLowerCase()}`;
                if (!priceLookup.has(key)) return;
                if (!addPriceInput.value.trim() || addPriceInput.dataset.autofilled === 'true') {
                    addPriceInput.value = priceLookup.get(key);
                    addPriceInput.dataset.autofilled = 'true';
                }
            }

            function initializeDatePicker() {
                if (!scheduleDateInput) return;
                const todayIso = formatDate(new Date());
                if (!scheduleDateInput.value) scheduleDateInput.value = todayIso;
                updateSelectedDateLabels(scheduleDateInput.value || todayIso);
                scheduleDateInput.addEventListener('change', () => {
                    updateSelectedDateLabels(scheduleDateInput.value);
                    loadScheduleForSelectedDate();
                });
            }

            function updateSelectedDateLabels(isoDate) {
                if (!isoDate) return;
                selectedDate = isoDate;
                if (selectedDateLabel) selectedDateLabel.textContent = formatHumanDate(isoDate);
                if (singleDayLabel) singleDayLabel.textContent = formatHumanDate(isoDate);
            }

            function loadScheduleForSelectedDate() {
                if (!userDepot) return;
                const isoDate = scheduleDateInput && scheduleDateInput.value ? scheduleDateInput.value : formatDate(new Date());
                const dayName = getWeekdayName(isoDate);
                selectedDate = isoDate;

                if (unsubscribe) unsubscribe();
                const scheduleQuery = query(
                    collection(db, 'buses'),
                    where('departsFrom', '==', userDepot)
                );
                unsubscribe = onSnapshot(scheduleQuery, snapshot => {
                        const allBuses = snapshot.docs.map(doc => ({ id: doc.id, ...doc.data() }));
                        latestBuses = filterBusesForDate(allBuses, isoDate, dayName);
                        renderSchedule(latestBuses, statusOverrides);
                    }, error => {
                        console.error('Error fetching schedule:', error);
                        scheduleContainer.innerHTML = '<p class="text-center text-red-500">Unable to load schedule. Check console logs.</p>';
                    });

                if (overrideUnsubscribe) overrideUnsubscribe();
                const overrideQuery = query(
                    collection(db, 'busStatusOverrides'),
                    where('depot', '==', userDepot),
                    where('date', '==', isoDate)
                );
                overrideUnsubscribe = onSnapshot(overrideQuery, snapshot => {
                        const overrideMap = new Map();
                        snapshot.docs.forEach(doc => {
                            const data = doc.data();
                            overrideMap.set(data.busId, data);
                        });
                        statusOverrides = overrideMap;
                        renderSchedule(latestBuses, statusOverrides);
                    }, error => {
                        console.error('Error fetching overrides:', error);
                    });
            }

            function filterBusesForDate(buses, isoDate, dayName) {
                return buses
                    .filter(bus => {
                        const availability = bus.availability || [];
                        const specialDates = bus.specialDates || [];
                        return availability.includes(dayName) || specialDates.includes(isoDate);
                    })
                    .map(bus => ({
                        ...bus,
                        isSpecial: Array.isArray(bus.specialDates) && bus.specialDates.includes(isoDate)
                    }))
                    .sort((a, b) => compareTimes(a.departureTime, b.departureTime));
            }

            function compareTimes(a, b) {
                const toMinutes = (time) => {
                    if (!time) return Number.POSITIVE_INFINITY;
                    const [hours, minutes] = time.split(':').map(Number);
                    if (Number.isNaN(hours) || Number.isNaN(minutes)) return Number.POSITIVE_INFINITY;
                    return hours * 60 + minutes;
                };
                return toMinutes(a) - toMinutes(b);
            }

<<<<<<< HEAD
=======
            function updateSelectedDateLabels(isoDate) {
                if (!isoDate) return;
                selectedDate = isoDate;
                if (selectedDateLabel) selectedDateLabel.textContent = formatHumanDate(isoDate);
                if (singleDayLabel) singleDayLabel.textContent = formatHumanDate(isoDate);
            }

            function loadScheduleForSelectedDate() {
                if (!userDepot) return;
                const isoDate = scheduleDateInput && scheduleDateInput.value ? scheduleDateInput.value : formatDate(new Date());
                const dayName = getWeekdayName(isoDate);
                selectedDate = isoDate;

                if (unsubscribe) unsubscribe();
                const scheduleQuery = query(
                    collection(db, 'buses'),
                    where('departsFrom', '==', userDepot)
                );
                unsubscribe = onSnapshot(scheduleQuery, snapshot => {
                        const allBuses = snapshot.docs.map(doc => ({ id: doc.id, ...doc.data() }));
                        latestBuses = filterBusesForDate(allBuses, isoDate, dayName);
                        renderSchedule(latestBuses, statusOverrides);
                    }, error => {
                        console.error('Error fetching schedule:', error);
                        scheduleContainer.innerHTML = '<p class="text-center text-red-500">Unable to load schedule. Check console logs.</p>';
                    });

                if (overrideUnsubscribe) overrideUnsubscribe();
                const overrideQuery = query(
                    collection(db, 'busStatusOverrides'),
                    where('depot', '==', userDepot),
                    where('date', '==', isoDate)
                );
                overrideUnsubscribe = onSnapshot(overrideQuery, snapshot => {
                        const overrideMap = new Map();
                        snapshot.docs.forEach(doc => {
                            const data = doc.data();
                            overrideMap.set(data.busId, data);
                        });
                        statusOverrides = overrideMap;
                        renderSchedule(latestBuses, statusOverrides);
                    }, error => {
                        console.error('Error fetching overrides:', error);
                    });
            }

            function filterBusesForDate(buses, isoDate, dayName) {
                return buses
                    .filter(bus => {
                        const availability = bus.availability || [];
                        const specialDates = bus.specialDates || [];
                        return availability.includes(dayName) || specialDates.includes(isoDate);
                    })
                    .map(bus => ({
                        ...bus,
                        isSpecial: Array.isArray(bus.specialDates) && bus.specialDates.includes(isoDate)
                    }))
                    .sort((a, b) => compareTimes(a.departureTime, b.departureTime));
            }

            function compareTimes(a, b) {
                const toMinutes = (time) => {
                    if (!time) return Number.POSITIVE_INFINITY;
                    const [hours, minutes] = time.split(':').map(Number);
                    if (Number.isNaN(hours) || Number.isNaN(minutes)) return Number.POSITIVE_INFINITY;
                    return hours * 60 + minutes;
                };
                return toMinutes(a) - toMinutes(b);
            }

>>>>>>> 0728e068
            function renderSchedule(buses, overridesMap) {
                scheduleContainer.innerHTML = '';
                if (!buses.length) {
                    scheduleContainer.innerHTML = '<p class="text-center text-gray-500">No departures scheduled for this date.</p>';
                    return;
                }

                buses.forEach(bus => {
                    const override = overridesMap.get(bus.id);
                    const status = override ? override.status : (bus.status || 'Scheduled');
                    const statusClass = statusStyles[status] || statusStyles['Scheduled'];
                    const isOverride = Boolean(override);
                    const card = document.createElement('div');
                    card.className = 'p-5 bg-white border border-gray-200 rounded-lg shadow-sm flex flex-col gap-3';
                    if (bus.isSpecial) {
                        card.classList.add('border-indigo-400', 'bg-indigo-50');
                    }
                    card.innerHTML = `
                        <div class="flex flex-col md:flex-row md:items-center md:justify-between gap-3">
                            <div>
                                <p class="text-lg font-semibold text-gray-900">${bus.route || 'Unlabeled Route'}</p>
                                <p class="text-sm text-gray-600">${bus.operator || 'Unknown operator'}</p>
                            </div>
                            <div class="text-right">
                                <p class="text-sm text-gray-500">Departs</p>
                                <p class="text-xl font-bold text-gray-900">${bus.departureTime || 'TBD'}</p>
                                ${bus.arrivalTime ? `<p class="text-xs text-gray-500">Arrives ${bus.arrivalTime}</p>` : ''}
                            </div>
<<<<<<< HEAD
                        </div>
                        <div class="flex flex-wrap items-center gap-3 text-sm text-gray-600">
                            <span class="inline-flex items-center gap-2 px-3 py-1 rounded-full border ${statusClass} status-pill">
                                <span class="font-semibold">${status}</span>
                                ${isOverride ? '<span class="text-[0.65rem] uppercase tracking-wide text-indigo-600">Override</span>' : ''}
                            </span>
                            <span class="inline-flex items-center gap-1 px-3 py-1 rounded-full bg-gray-100 text-gray-700">${bus.departsFrom || userDepot} → ${bus.arrivesAt || ''}</span>
                            ${bus.price ? `<span class="inline-flex items-center gap-1 px-2.5 py-1 rounded-full bg-emerald-50 text-emerald-700 border border-emerald-200">${bus.price}</span>` : ''}
                            ${bus.isSpecial ? '<span class="inline-flex items-center gap-1 px-2 py-1 rounded-full bg-indigo-600 text-white text-xs">Single-day</span>' : ''}
                        </div>
=======
                        </div>
                        <div class="flex flex-wrap items-center gap-3 text-sm text-gray-600">
                            <span class="inline-flex items-center gap-2 px-3 py-1 rounded-full border ${statusClass} status-pill">
                                <span class="font-semibold">${status}</span>
                                ${isOverride ? '<span class="text-[0.65rem] uppercase tracking-wide text-indigo-600">Override</span>' : ''}
                            </span>
                            <span class="inline-flex items-center gap-1 px-3 py-1 rounded-full bg-gray-100 text-gray-700">${bus.departsFrom || userDepot} → ${bus.arrivesAt || ''}</span>
                            ${bus.price ? `<span class="inline-flex items-center gap-1 px-2.5 py-1 rounded-full bg-emerald-50 text-emerald-700 border border-emerald-200">${bus.price}</span>` : ''}
                            ${bus.isSpecial ? '<span class="inline-flex items-center gap-1 px-2 py-1 rounded-full bg-indigo-600 text-white text-xs">Single-day</span>' : ''}
                        </div>
>>>>>>> 0728e068
                        <div class="flex flex-wrap gap-2">
                            ${renderStatusButtons(status, bus.id)}
                        </div>
                    `;
                    scheduleContainer.appendChild(card);
                });
                const data = await response.json();
                if (!response.ok) throw new Error(data.message || 'Login failed');
                state.token = data.token;
                localStorage.setItem(TOKEN_KEY, data.token);
                toggleView();
            } catch (error) {
                loginError.textContent = error.message;
            }
        }

            function renderStatusButtons(activeStatus, busId) {
                return statusOptions.map(statusOption => {
                    const baseClass = statusStyles[statusOption] || statusStyles['Scheduled'];
                    const isActive = statusOption === activeStatus;
                    const activeClass = isActive ? 'ring-2 ring-offset-1 ring-indigo-500' : '';
                    return `<button type="button" data-id="${busId}" data-status="${statusOption}" class="status-btn px-3 py-1 rounded-full border text-xs font-semibold transition ${baseClass} ${activeClass}">${statusOption}</button>`;
                }).join('');
<<<<<<< HEAD
            }

            function formatHumanDate(isoDate) {
                const date = new Date(`${isoDate}T00:00:00`);
                if (Number.isNaN(date.getTime())) return isoDate;
                return date.toLocaleDateString(undefined, { weekday: 'long', month: 'short', day: 'numeric' });
            }

            function formatDate(date) {
                const year = date.getFullYear();
                const month = String(date.getMonth() + 1).padStart(2, '0');
                const day = String(date.getDate()).padStart(2, '0');
                return `${year}-${month}-${day}`;
            }

            function getWeekdayName(isoDate) {
                const date = new Date(`${isoDate}T00:00:00`);
                return date.toLocaleDateString('en-US', { weekday: 'long' });
=======
>>>>>>> 0728e068
            }

            function formatHumanDate(isoDate) {
                const date = new Date(`${isoDate}T00:00:00`);
                if (Number.isNaN(date.getTime())) return isoDate;
                return date.toLocaleDateString(undefined, { weekday: 'long', month: 'short', day: 'numeric' });
            }

            function formatDate(date) {
                const year = date.getFullYear();
                const month = String(date.getMonth() + 1).padStart(2, '0');
                const day = String(date.getDate()).padStart(2, '0');
                return `${year}-${month}-${day}`;
            }

            function getWeekdayName(isoDate) {
                const date = new Date(`${isoDate}T00:00:00`);
                return date.toLocaleDateString('en-US', { weekday: 'long' });
            }

            function formatHumanDate(isoDate) {
                const date = new Date(`${isoDate}T00:00:00`);
                if (Number.isNaN(date.getTime())) return isoDate;
                return date.toLocaleDateString(undefined, { weekday: 'long', month: 'short', day: 'numeric' });
            }

            function formatDate(date) {
                const year = date.getFullYear();
                const month = String(date.getMonth() + 1).padStart(2, '0');
                const day = String(date.getDate()).padStart(2, '0');
                return `${year}-${month}-${day}`;
            }

            function getWeekdayName(isoDate) {
                const date = new Date(`${isoDate}T00:00:00`);
                return date.toLocaleDateString('en-US', { weekday: 'long' });
            }
        }

            scheduleContainer.addEventListener('click', (e) => {
                const button = e.target.closest('.status-btn');
                if (!button) return;
                const busId = button.dataset.id;
                const newStatus = button.dataset.status;
                updateStatusForDate(busId, newStatus);
            });
        }

        function renderStatusPill(status) {
            const map = {
                'Scheduled': { badge: '<span class="px-2 py-1 text-xs font-semibold rounded-full bg-gray-100 text-gray-700">Scheduled</span>', border: 'border-gray-300' },
                'Departed': { badge: '<span class="px-2 py-1 text-xs font-semibold rounded-full bg-green-100 text-green-700">Departed</span>', border: 'border-green-500' },
                'Arrived': { badge: '<span class="px-2 py-1 text-xs font-semibold rounded-full bg-blue-100 text-blue-700">Arrived</span>', border: 'border-blue-500' },
                'Delayed': { badge: '<span class="px-2 py-1 text-xs font-semibold rounded-full bg-yellow-100 text-yellow-700">Delayed</span>', border: 'border-yellow-500' },
                'Cancelled': { badge: '<span class="px-2 py-1 text-xs font-semibold rounded-full bg-red-100 text-red-700">Cancelled</span>', border: 'border-red-500' }
            };
            return map[status] || map['Scheduled'];
        }

            async function updateStatusForDate(busId, status) {
                if (!selectedDate || !busId) return;
                const docId = `${busId}_${selectedDate}`;
                const docRef = doc(db, 'busStatusOverrides', docId);
                try {
                    if (status === 'Scheduled') {
                        await deleteDoc(docRef);
                    } else {
                        await setDoc(docRef, {
                            busId,
                            date: selectedDate,
                            depot: userDepot,
                            status,
                            updatedAt: serverTimestamp(),
                            updatedBy: currentUser ? currentUser.uid : null
                        }, { merge: true });
                    }
                } catch (error) {
                    console.error('Error updating status override:', error);
                    alert('Unable to update status. Please try again.');
                }
            }

            async function updateStatusForDate(busId, status) {
                if (!selectedDate || !busId) return;
                const docId = `${busId}_${selectedDate}`;
                const docRef = doc(db, 'busStatusOverrides', docId);
                try {
                    if (status === 'Scheduled') {
                        await deleteDoc(docRef);
                    } else {
                        await setDoc(docRef, {
                            busId,
                            date: selectedDate,
                            depot: userDepot,
                            status,
                            updatedAt: serverTimestamp(),
                            updatedBy: currentUser ? currentUser.uid : null
                        }, { merge: true });
                    }
                } catch (error) {
                    console.error('Error updating status override:', error);
                    alert('Unable to update status. Please try again.');
                }
            }

            async function updateStatusForDate(busId, status) {
                if (!selectedDate || !busId) return;
                const docId = `${busId}_${selectedDate}`;
                const docRef = doc(db, 'busStatusOverrides', docId);
                try {
                    if (status === 'Scheduled') {
                        await deleteDoc(docRef);
                    } else {
                        await setDoc(docRef, {
                            busId,
                            date: selectedDate,
                            depot: userDepot,
                            status,
                            updatedAt: serverTimestamp(),
                            updatedBy: currentUser ? currentUser.uid : null
                        }, { merge: true });
                    }
                } catch (error) {
                    console.error('Error updating status override:', error);
                    alert('Unable to update status. Please try again.');
                }
            }

            // --- ADD UNSCHEDULED BUS ---
            addBusForm.addEventListener('submit', async (e) => {
                e.preventDefault();
                if (!userDepot) return;
                addBusMessage.textContent = '';
                addBusMessage.className = 'text-sm font-medium';
                const isoDate = selectedDate || (scheduleDateInput && scheduleDateInput.value) || formatDate(new Date());
                const mode = (document.querySelector('input[name="bus-duration"]:checked') || {}).value || 'single-day';
                const availability = Array.from(addAvailabilityContainer.querySelectorAll('input:checked')).map(cb => cb.value);

                if (mode === 'permanent' && availability.length === 0) {
                    addBusMessage.textContent = 'Select at least one availability day for permanent buses.';
                    addBusMessage.className = 'text-sm font-medium text-red-600';
                    return;
                }

                const stops = addStopsInput.value
                    .split('\n')
                    .map(stop => stop.trim())
                    .filter(Boolean);

                const newBus = {
                    route: addRouteInput.value.trim(),
                    operator: addOperatorInput.value.trim(),
                    departsFrom: addDepartsFromInput.value.trim() || userDepot,
                    arrivesAt: addArrivesAtInput.value.trim(),
                    departureTime: addDepartureTimeInput.value,
                    arrivalTime: addArrivalTimeInput.value,
                    price: addPriceInput.value.trim(),
                    expresswayEntrance: addExpresswayEntranceInput.value.trim(),
                    expresswayExit: addExpresswayExitInput.value.trim(),
                    stops,
                    availability: mode === 'permanent' ? availability : [],
                    status: 'Scheduled',
                    sortOrder: 9999,
                    createdAt: serverTimestamp(),
                    createdBy: currentUser ? currentUser.uid : null
                };

                if (mode === 'single-day') {
                    newBus.specialDates = [isoDate];
                    newBus.temporary = true;
                } else {
                    newBus.specialDates = newBus.specialDates || [];
                    newBus.temporary = false;
                }

                try {
                    await addDoc(collection(db, 'buses'), newBus);
                    addBusMessage.textContent = mode === 'single-day'
                        ? 'Temporary bus added for the selected date.'
                        : 'Bus added to the timetable.';
                    addBusMessage.className = 'text-sm font-medium text-green-600';
                    addBusForm.reset();
                    addDepartsFromInput.value = userDepot || '';
                    updateSelectedDateLabels(isoDate);
                } catch (error) {
                    console.error('Error adding bus:', error);
                    addBusMessage.textContent = 'Could not add bus. Please check the console for details.';
                    addBusMessage.className = 'text-sm font-medium text-red-600';
                }
                loadSchedule();
            } catch (error) {
                alert(error.message);
            }
        }

        async function handleAddBus(event) {
            event.preventDefault();
            addBusMessage.textContent = '';
            if (!state.user || !state.user.depot) {
                addBusMessage.textContent = 'Your profile is missing a depot assignment.';
                addBusMessage.className = 'text-sm text-red-600';
                return;
            }
            const payload = {
                route: document.getElementById('add-route').value.trim(),
                operator: document.getElementById('add-operator').value.trim(),
                arrivesAt: document.getElementById('add-arrivesAt').value.trim(),
                departureTime: document.getElementById('add-departureTime').value,
                arrivalTime: document.getElementById('add-arrivalTime').value,
                price: document.getElementById('add-price').value.trim(),
                availability: [new Date().toLocaleString('en-US', { weekday: 'long' })]
            };
            try {
                const response = await fetchWithAuth('/api/timekeeper/buses', {
                    method: 'POST',
                    body: JSON.stringify(payload)
                });
                const data = await response.json();
                if (!response.ok) throw new Error((data.errors && data.errors.join(', ')) || data.message || 'Failed to add bus');
                addBusMessage.textContent = `Added ${data.route} departure.`;
                addBusMessage.className = 'text-sm text-green-600';
                addBusForm.reset();
                loadSchedule();
            } catch (error) {
                addBusMessage.textContent = error.message;
                addBusMessage.className = 'text-sm text-red-600';
            }
        }

        loginForm.addEventListener('submit', handleLogin);
        logoutButton.addEventListener('click', handleLogout);
        refreshButton.addEventListener('click', loadSchedule);
        scheduleContainer.addEventListener('click', handleStatusChange);
        addBusForm.addEventListener('submit', handleAddBus);

        toggleView();
    </script>

</body>
</html><|MERGE_RESOLUTION|>--- conflicted
+++ resolved
@@ -71,7 +71,6 @@
                     <input type="text" placeholder="Price" id="add-price" class="w-full p-2 border rounded">
                     <input type="text" placeholder="Expressway Entrance" id="add-expresswayEntrance" class="w-full p-2 border rounded">
                     <input type="text" placeholder="Expressway Exit" id="add-expresswayExit" class="w-full p-2 border rounded">
-<<<<<<< HEAD
                 </div>
 
                 <div>
@@ -84,20 +83,6 @@
                     <textarea id="add-stops" rows="3" class="w-full p-2 border rounded"></textarea>
                 </div>
 
-=======
-                </div>
-
-                <div>
-                    <label class="font-semibold text-sm text-gray-700">Availability</label>
-                    <div id="add-availability" class="mt-2 grid grid-cols-2 md:grid-cols-4 gap-2"></div>
-                </div>
-
-                <div>
-                    <label class="font-semibold text-sm text-gray-700">Intermediate Stops (one per line)</label>
-                    <textarea id="add-stops" rows="3" class="w-full p-2 border rounded"></textarea>
-                </div>
-
->>>>>>> 0728e068
                 <fieldset class="border border-gray-200 rounded-md p-4">
                     <legend class="px-2 text-sm font-semibold text-gray-700">How long should this bus stay in the timetable?</legend>
                     <div class="grid grid-cols-1 md:grid-cols-2 gap-3 mt-2 text-sm">
@@ -496,38 +481,6 @@
                 addPriceInput.dataset.autofilled = 'false';
                 addPriceInput.addEventListener('input', () => {
                     addPriceInput.dataset.autofilled = 'false';
-<<<<<<< HEAD
-=======
-                });
-                ['change', 'blur'].forEach(evt => {
-                    addDepartsFromInput.addEventListener(evt, maybeFillTimekeeperPrice);
-                    addArrivesAtInput.addEventListener(evt, maybeFillTimekeeperPrice);
-                });
-                priceAutoFillRegistered = true;
-            }
-
-            function maybeFillTimekeeperPrice() {
-                if (!addDepartsFromInput || !addArrivesAtInput || !addPriceInput) return;
-                const origin = addDepartsFromInput.value.trim();
-                const destination = addArrivesAtInput.value.trim();
-                if (!origin || !destination) return;
-                const key = `${origin.toLowerCase()}__${destination.toLowerCase()}`;
-                if (!priceLookup.has(key)) return;
-                if (!addPriceInput.value.trim() || addPriceInput.dataset.autofilled === 'true') {
-                    addPriceInput.value = priceLookup.get(key);
-                    addPriceInput.dataset.autofilled = 'true';
-                }
-            }
-
-            function initializeDatePicker() {
-                if (!scheduleDateInput) return;
-                const todayIso = formatDate(new Date());
-                if (!scheduleDateInput.value) scheduleDateInput.value = todayIso;
-                updateSelectedDateLabels(scheduleDateInput.value || todayIso);
-                scheduleDateInput.addEventListener('change', () => {
-                    updateSelectedDateLabels(scheduleDateInput.value);
-                    loadScheduleForSelectedDate();
->>>>>>> 0728e068
                 });
                 ['change', 'blur'].forEach(evt => {
                     addDepartsFromInput.addEventListener(evt, maybeFillTimekeeperPrice);
@@ -630,79 +583,6 @@
                 return toMinutes(a) - toMinutes(b);
             }
 
-<<<<<<< HEAD
-=======
-            function updateSelectedDateLabels(isoDate) {
-                if (!isoDate) return;
-                selectedDate = isoDate;
-                if (selectedDateLabel) selectedDateLabel.textContent = formatHumanDate(isoDate);
-                if (singleDayLabel) singleDayLabel.textContent = formatHumanDate(isoDate);
-            }
-
-            function loadScheduleForSelectedDate() {
-                if (!userDepot) return;
-                const isoDate = scheduleDateInput && scheduleDateInput.value ? scheduleDateInput.value : formatDate(new Date());
-                const dayName = getWeekdayName(isoDate);
-                selectedDate = isoDate;
-
-                if (unsubscribe) unsubscribe();
-                const scheduleQuery = query(
-                    collection(db, 'buses'),
-                    where('departsFrom', '==', userDepot)
-                );
-                unsubscribe = onSnapshot(scheduleQuery, snapshot => {
-                        const allBuses = snapshot.docs.map(doc => ({ id: doc.id, ...doc.data() }));
-                        latestBuses = filterBusesForDate(allBuses, isoDate, dayName);
-                        renderSchedule(latestBuses, statusOverrides);
-                    }, error => {
-                        console.error('Error fetching schedule:', error);
-                        scheduleContainer.innerHTML = '<p class="text-center text-red-500">Unable to load schedule. Check console logs.</p>';
-                    });
-
-                if (overrideUnsubscribe) overrideUnsubscribe();
-                const overrideQuery = query(
-                    collection(db, 'busStatusOverrides'),
-                    where('depot', '==', userDepot),
-                    where('date', '==', isoDate)
-                );
-                overrideUnsubscribe = onSnapshot(overrideQuery, snapshot => {
-                        const overrideMap = new Map();
-                        snapshot.docs.forEach(doc => {
-                            const data = doc.data();
-                            overrideMap.set(data.busId, data);
-                        });
-                        statusOverrides = overrideMap;
-                        renderSchedule(latestBuses, statusOverrides);
-                    }, error => {
-                        console.error('Error fetching overrides:', error);
-                    });
-            }
-
-            function filterBusesForDate(buses, isoDate, dayName) {
-                return buses
-                    .filter(bus => {
-                        const availability = bus.availability || [];
-                        const specialDates = bus.specialDates || [];
-                        return availability.includes(dayName) || specialDates.includes(isoDate);
-                    })
-                    .map(bus => ({
-                        ...bus,
-                        isSpecial: Array.isArray(bus.specialDates) && bus.specialDates.includes(isoDate)
-                    }))
-                    .sort((a, b) => compareTimes(a.departureTime, b.departureTime));
-            }
-
-            function compareTimes(a, b) {
-                const toMinutes = (time) => {
-                    if (!time) return Number.POSITIVE_INFINITY;
-                    const [hours, minutes] = time.split(':').map(Number);
-                    if (Number.isNaN(hours) || Number.isNaN(minutes)) return Number.POSITIVE_INFINITY;
-                    return hours * 60 + minutes;
-                };
-                return toMinutes(a) - toMinutes(b);
-            }
-
->>>>>>> 0728e068
             function renderSchedule(buses, overridesMap) {
                 scheduleContainer.innerHTML = '';
                 if (!buses.length) {
@@ -731,7 +611,6 @@
                                 <p class="text-xl font-bold text-gray-900">${bus.departureTime || 'TBD'}</p>
                                 ${bus.arrivalTime ? `<p class="text-xs text-gray-500">Arrives ${bus.arrivalTime}</p>` : ''}
                             </div>
-<<<<<<< HEAD
                         </div>
                         <div class="flex flex-wrap items-center gap-3 text-sm text-gray-600">
                             <span class="inline-flex items-center gap-2 px-3 py-1 rounded-full border ${statusClass} status-pill">
@@ -742,18 +621,6 @@
                             ${bus.price ? `<span class="inline-flex items-center gap-1 px-2.5 py-1 rounded-full bg-emerald-50 text-emerald-700 border border-emerald-200">${bus.price}</span>` : ''}
                             ${bus.isSpecial ? '<span class="inline-flex items-center gap-1 px-2 py-1 rounded-full bg-indigo-600 text-white text-xs">Single-day</span>' : ''}
                         </div>
-=======
-                        </div>
-                        <div class="flex flex-wrap items-center gap-3 text-sm text-gray-600">
-                            <span class="inline-flex items-center gap-2 px-3 py-1 rounded-full border ${statusClass} status-pill">
-                                <span class="font-semibold">${status}</span>
-                                ${isOverride ? '<span class="text-[0.65rem] uppercase tracking-wide text-indigo-600">Override</span>' : ''}
-                            </span>
-                            <span class="inline-flex items-center gap-1 px-3 py-1 rounded-full bg-gray-100 text-gray-700">${bus.departsFrom || userDepot} → ${bus.arrivesAt || ''}</span>
-                            ${bus.price ? `<span class="inline-flex items-center gap-1 px-2.5 py-1 rounded-full bg-emerald-50 text-emerald-700 border border-emerald-200">${bus.price}</span>` : ''}
-                            ${bus.isSpecial ? '<span class="inline-flex items-center gap-1 px-2 py-1 rounded-full bg-indigo-600 text-white text-xs">Single-day</span>' : ''}
-                        </div>
->>>>>>> 0728e068
                         <div class="flex flex-wrap gap-2">
                             ${renderStatusButtons(status, bus.id)}
                         </div>
@@ -777,27 +644,6 @@
                     const activeClass = isActive ? 'ring-2 ring-offset-1 ring-indigo-500' : '';
                     return `<button type="button" data-id="${busId}" data-status="${statusOption}" class="status-btn px-3 py-1 rounded-full border text-xs font-semibold transition ${baseClass} ${activeClass}">${statusOption}</button>`;
                 }).join('');
-<<<<<<< HEAD
-            }
-
-            function formatHumanDate(isoDate) {
-                const date = new Date(`${isoDate}T00:00:00`);
-                if (Number.isNaN(date.getTime())) return isoDate;
-                return date.toLocaleDateString(undefined, { weekday: 'long', month: 'short', day: 'numeric' });
-            }
-
-            function formatDate(date) {
-                const year = date.getFullYear();
-                const month = String(date.getMonth() + 1).padStart(2, '0');
-                const day = String(date.getDate()).padStart(2, '0');
-                return `${year}-${month}-${day}`;
-            }
-
-            function getWeekdayName(isoDate) {
-                const date = new Date(`${isoDate}T00:00:00`);
-                return date.toLocaleDateString('en-US', { weekday: 'long' });
-=======
->>>>>>> 0728e068
             }
 
             function formatHumanDate(isoDate) {
