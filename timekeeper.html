<!DOCTYPE html>
<html lang="en">
<head>
    <meta charset="UTF-8">
    <meta name="viewport" content="width=device-width, initial-scale=1.0">
    <title>Time Keeper Panel</title>
    <script src="https://cdn.tailwindcss.com"></script>
    <link href="https://fonts.googleapis.com/css2?family=Inter:wght@400;500;600;700&display=swap" rel="stylesheet">
    <style>
        body { font-family: 'Inter', sans-serif; }
    </style>
</head>
<body class="bg-gray-100">

    <div id="login-screen" class="min-h-screen flex items-center justify-center">
        <div class="bg-white p-8 rounded-lg shadow-md w-full max-w-md">
            <h2 class="text-2xl font-bold text-center mb-6">Time Keeper Login</h2>
            <form id="login-form" class="space-y-4">
                <div>
                    <label for="email" class="block text-sm font-medium text-gray-700">Email</label>
                    <input type="email" id="email" class="mt-1 block w-full px-3 py-2 border border-gray-300 rounded-md shadow-sm focus:outline-none focus:ring-indigo-500 focus:border-indigo-500" required>
                </div>
                <div>
                    <label for="password" class="block text-sm font-medium text-gray-700">Password</label>
                    <input type="password" id="password" class="mt-1 block w-full px-3 py-2 border border-gray-300 rounded-md shadow-sm focus:outline-none focus:ring-indigo-500 focus:border-indigo-500" required>
                </div>
                <button type="submit" class="w-full bg-indigo-600 text-white py-2 px-4 rounded-md hover:bg-indigo-700 focus:outline-none focus:ring-2 focus:ring-offset-2 focus:ring-indigo-500">Login</button>
                <p id="login-error" class="text-red-500 text-sm text-center"></p>
            </form>
        </div>
    </div>

    <div id="dashboard" class="hidden container mx-auto p-4 md:p-6">
        <header class="flex justify-between items-center mb-6">
            <h1 class="text-2xl font-bold">Daily Schedule: <span id="depot-name" class="text-indigo-600"></span></h1>
            <button id="logout-button" class="bg-red-500 text-white py-2 px-4 rounded-md hover:bg-red-600">Logout</button>
        </header>

        <div class="bg-white p-6 rounded-lg shadow-md mb-8">
<<<<<<< HEAD
            <div class="flex flex-col md:flex-row md:items-end md:justify-between gap-4 mb-6">
                <div>
                    <h2 class="text-xl font-bold">Departures</h2>
                    <p id="selected-day-label" class="text-sm text-gray-500">Loading day...</p>
                </div>
                <div class="flex flex-col sm:flex-row gap-3">
                    <input type="date" id="schedule-date" class="px-3 py-2 border border-gray-300 rounded-md focus:ring-indigo-500 focus:border-indigo-500">
                    <button id="refresh-button" class="bg-slate-200 text-slate-700 py-2 px-4 rounded-md hover:bg-slate-300">Refresh</button>
                </div>
=======
            <div class="flex justify-between items-center mb-4">
                <h2 class="text-xl font-bold">Today's Departures</h2>
                <button id="refresh-button" class="bg-slate-200 text-slate-700 py-2 px-4 rounded-md hover:bg-slate-300">Refresh</button>
>>>>>>> 08db9318
            </div>
            <div id="schedule-container" class="space-y-4"></div>
        </div>

        <div class="bg-white p-6 rounded-lg shadow-md">
            <div class="flex flex-col md:flex-row md:items-center md:justify-between gap-3 mb-4">
                <h2 class="text-xl font-bold">Add Unscheduled Bus</h2>
                <div class="flex items-center gap-3 bg-indigo-50 text-indigo-700 px-3 py-2 rounded-md text-sm">
                    <span class="font-semibold">Mode:</span>
                    <label class="flex items-center gap-1"><input type="radio" name="add-mode" value="single" id="mode-single" class="text-indigo-600" checked> Single day</label>
                    <label class="flex items-center gap-1"><input type="radio" name="add-mode" value="persist" id="mode-persist" class="text-indigo-600"> Keep in timetable</label>
                </div>
            </div>
            <form id="add-bus-form" class="space-y-4">
                <div class="grid grid-cols-1 md:grid-cols-2 lg:grid-cols-3 gap-4">
                    <input type="text" placeholder="Route" id="add-route" class="w-full p-2 border rounded" required>
                    <input type="text" placeholder="Operator" id="add-operator" class="w-full p-2 border rounded" required>
                    <input type="text" placeholder="Departs From" id="add-departsFrom" list="timekeeper-locations" class="w-full p-2 border rounded" required>
                    <input type="text" placeholder="Arrives At" id="add-arrivesAt" list="timekeeper-locations" class="w-full p-2 border rounded" required>
                    <input type="time" id="add-departureTime" class="w-full p-2 border rounded" required>
                    <input type="time" id="add-arrivalTime" class="w-full p-2 border rounded" placeholder="Optional arrival">
                </div>
                <div class="grid grid-cols-1 md:grid-cols-3 gap-4">
                    <input type="text" id="add-price" class="w-full p-2 border rounded" placeholder="Fare (optional)">
                    <input type="text" id="add-expresswayEntrance" class="w-full p-2 border rounded" placeholder="Expressway entrance">
                    <input type="text" id="add-expresswayExit" class="w-full p-2 border rounded" placeholder="Expressway exit">
                </div>
                <div>
                    <label class="font-semibold text-sm text-gray-700">Intermediate Stops (one per line)</label>
                    <textarea id="add-stops" rows="3" class="w-full mt-2 p-2 border rounded" placeholder="Enter optional stops"></textarea>
                </div>
<<<<<<< HEAD
                <div id="availability-wrapper" class="space-y-2">
                    <label class="font-semibold text-sm text-gray-700">Days (for timetable entries)</label>
                    <div id="add-availability" class="grid grid-cols-2 md:grid-cols-4 gap-2"></div>
                </div>
                <div class="text-right">
                    <button type="submit" class="bg-blue-600 text-white py-2 px-6 rounded-md hover:bg-blue-700">Save Bus</button>
                </div>
=======
                <div class="grid grid-cols-1 md:grid-cols-2 gap-4">
                    <input type="time" id="add-arrivalTime" class="w-full p-2 border rounded" placeholder="Optional arrival">
                    <input type="text" id="add-price" class="w-full p-2 border rounded" placeholder="Optional fare">
                </div>
                <div class="text-right">
                    <button type="submit" class="bg-blue-500 text-white py-2 px-6 rounded-md hover:bg-blue-600">Add Bus</button>
                </div>
>>>>>>> 08db9318
                <p id="add-bus-message" class="text-sm"></p>
            </form>
        </div>

        <datalist id="timekeeper-locations"></datalist>
    </div>

    
    <script>
        const TOKEN_KEY = 'slbustimetable:token';
<<<<<<< HEAD
        const DAYS = ['Monday', 'Tuesday', 'Wednesday', 'Thursday', 'Friday', 'Saturday', 'Sunday'];

        const state = {
            token: localStorage.getItem(TOKEN_KEY) || null,
            user: null,
            schedule: [],
            selectedDate: new Date().toISOString().slice(0, 10),
            locations: []
=======
        const state = {
            token: localStorage.getItem(TOKEN_KEY) || null,
            user: null,
            schedule: []
>>>>>>> 08db9318
        };

        const loginScreen = document.getElementById('login-screen');
        const dashboard = document.getElementById('dashboard');
        const loginForm = document.getElementById('login-form');
        const loginError = document.getElementById('login-error');
        const logoutButton = document.getElementById('logout-button');
        const refreshButton = document.getElementById('refresh-button');
        const depotNameEl = document.getElementById('depot-name');
        const scheduleContainer = document.getElementById('schedule-container');
<<<<<<< HEAD
        const scheduleDateInput = document.getElementById('schedule-date');
        const selectedDayLabel = document.getElementById('selected-day-label');
        const locationDatalist = document.getElementById('timekeeper-locations');

        const addBusForm = document.getElementById('add-bus-form');
        const addBusMessage = document.getElementById('add-bus-message');
        const addRouteInput = document.getElementById('add-route');
        const addOperatorInput = document.getElementById('add-operator');
        const addDepartsInput = document.getElementById('add-departsFrom');
        const addArrivesInput = document.getElementById('add-arrivesAt');
        const addDepartureTimeInput = document.getElementById('add-departureTime');
        const addArrivalTimeInput = document.getElementById('add-arrivalTime');
        const addPriceInput = document.getElementById('add-price');
        const addEntranceInput = document.getElementById('add-expresswayEntrance');
        const addExitInput = document.getElementById('add-expresswayExit');
        const addStopsTextarea = document.getElementById('add-stops');
        const availabilityWrapper = document.getElementById('availability-wrapper');
        const availabilityContainer = document.getElementById('add-availability');
        const modeSingle = document.getElementById('mode-single');
        const modePersist = document.getElementById('mode-persist');

        const fareSuggestionCache = new Map();
        const FARE_SUGGESTION_TTL = 5 * 60 * 1000;
        let suggestionRequestId = 0;

        function toggleView() {
            if (state.token) {
                loginScreen.classList.add('hidden');
                dashboard.classList.remove('hidden');
                initializeControls();
                fetchProfile();
            } else {
                loginScreen.classList.remove('hidden');
                dashboard.classList.add('hidden');
            }
        }

        function initializeControls() {
            scheduleDateInput.value = state.selectedDate;
        }

        async function fetchWithAuth(url, options = {}) {
            const headers = new Headers(options.headers || {});
            headers.set('Content-Type', 'application/json');
            if (state.token) headers.set('Authorization', `Bearer ${state.token}`);
            const response = await fetch(url, { ...options, headers });
            if (response.status === 401) {
                handleLogout();
                throw new Error('Unauthorized');
            }
            return response;
        }

        async function fetchProfile() {
            try {
                const response = await fetchWithAuth('/api/me');
                if (!response.ok) throw new Error('Failed to load profile');
                const data = await response.json();
                if (data.role !== 'timekeeper' && data.role !== 'admin') {
                    alert('Only timekeepers or admins can view this page.');
                    handleLogout();
                    return;
                }
                state.user = data;
                depotNameEl.textContent = data.depot || 'Unknown depot';
                if (data.depot) {
                    addDepartsInput.value = data.depot;
                }
                await loadLocations();
                await loadSchedule();
            } catch (error) {
                loginError.textContent = error.message;
                handleLogout();
            }
        }

        function formatDateLabel(dateStr) {
            const date = new Date(dateStr + 'T12:00:00');
            const day = date.toLocaleString('en-US', { weekday: 'long' });
            const formatted = date.toLocaleString('en-US', { month: 'long', day: 'numeric', year: 'numeric' });
            return { day, formatted };
        }

        function updateSelectedDayLabel(meta) {
            if (!meta || !meta.date) {
                selectedDayLabel.textContent = 'Select a date to view departures.';
                return;
            }
            selectedDayLabel.textContent = `${meta.day} · ${meta.dateFormatted} · ${meta.total} departures`;
        }

        async function loadLocations() {
            try {
                const response = await fetch('/api/locations');
                if (!response.ok) throw new Error('Failed to load locations');
                const data = await response.json();
                state.locations = Array.isArray(data.locations) ? data.locations : [];
                renderLocationOptions();
            } catch (error) {
                console.warn('Location load failed', error);
            }
        }

        function renderLocationOptions() {
            locationDatalist.innerHTML = '';
            const unique = Array.from(new Set([...(state.locations || []), state.user?.depot].filter(Boolean))).sort((a, b) => a.localeCompare(b));
            unique.forEach((name) => {
                const option = document.createElement('option');
                option.value = name;
                locationDatalist.appendChild(option);
            });
        }

        async function loadSchedule() {
            scheduleContainer.innerHTML = '<p class="text-gray-500">Loading...</p>';
            try {
                const response = await fetchWithAuth(`/api/timekeeper/schedule?date=${encodeURIComponent(state.selectedDate)}`);
                if (!response.ok) throw new Error('Failed to load schedule');
                const data = await response.json();
                state.schedule = data.buses || [];
                const { day, formatted } = formatDateLabel(data.date || state.selectedDate);
                state.scheduleMeta = {
                    depot: data.depot,
                    day,
                    date: data.date || state.selectedDate,
                    dateFormatted: formatted,
                    total: state.schedule.length
                };
                updateSelectedDayLabel(state.scheduleMeta);
                renderSchedule();
            } catch (error) {
                scheduleContainer.innerHTML = `<p class="text-red-500">${error.message}</p>`;
            }
        }

        function renderSchedule() {
            if (!state.schedule.length) {
                scheduleContainer.innerHTML = `<div class="bg-slate-50 border border-dashed border-slate-200 rounded-lg p-6 text-center text-gray-500">No departures for ${state.scheduleMeta?.day || 'the selected day'}. Use the form below to add a bus.</div>`;
                return;
            }
            scheduleContainer.innerHTML = '';
            state.schedule.forEach((bus) => {
                const statusBadge = renderStatusBadge(bus.status);
                const availabilityTags = Array.isArray(bus.availability) && bus.availability.length
                    ? bus.availability.map(day => `<span class="px-2 py-1 text-xs bg-slate-100 text-slate-700 rounded-full">${day}</span>`).join(' ')
                    : '<span class="px-2 py-1 text-xs bg-slate-100 text-slate-500 rounded-full">Daily</span>';
                const stops = Array.isArray(bus.stops) && bus.stops.length
                    ? `<p class="text-xs text-gray-500 mt-1"><span class="font-medium text-gray-600">Stops:</span> ${bus.stops.join(', ')}</p>`
                    : '';
                const isDaily = bus.isDaily;
                const card = document.createElement('div');
                card.className = 'bg-white border border-gray-200 rounded-xl shadow-sm p-5 flex flex-col gap-4';
                card.innerHTML = `
                    <div class="flex flex-col lg:flex-row lg:items-start lg:justify-between gap-3">
                        <div>
                            <div class="flex items-center gap-2 flex-wrap">
                                <span class="font-semibold text-lg text-gray-800">${bus.departureTime} → ${bus.arrivalTime || '—'}</span>
                                ${statusBadge}
                                ${isDaily ? '<span class="px-2 py-1 text-xs rounded-full bg-indigo-100 text-indigo-700">Single-day</span>' : ''}
                            </div>
                            <p class="text-gray-600">${bus.departsFrom} → <span class="font-medium">${bus.arrivesAt}</span></p>
                            <p class="text-xs text-gray-500">Route ${bus.route} · ${bus.operator}</p>
                            ${stops}
                        </div>
                        <div class="text-right space-y-1">
                            <p class="text-sm text-gray-500">Price</p>
                            <p class="text-lg font-semibold text-indigo-600">${bus.price || '—'}</p>
                            <div class="flex flex-wrap gap-1 justify-end">${availabilityTags}</div>
                        </div>
                    </div>
                    <div class="flex flex-wrap gap-2">
                        ${['Scheduled', 'Departed', 'Arrived', 'Delayed', 'Cancelled'].map(status => {
                            const isActive = (bus.status || 'Scheduled') === status;
                            const base = isActive ? 'bg-indigo-600 text-white' : 'bg-slate-100 text-slate-700 hover:bg-slate-200';
                            return `<button data-id="${bus.id}" data-status="${status}" data-type="${isDaily ? 'daily' : 'permanent'}" class="status-btn px-3 py-1 text-xs rounded-full ${base}">${status}</button>`;
                        }).join('')}
                    </div>
                `;
                scheduleContainer.appendChild(card);
            });
        }

        function renderStatusBadge(status) {
            const map = {
                'Scheduled': 'bg-slate-100 text-slate-700',
                'Departed': 'bg-emerald-100 text-emerald-700',
                'Arrived': 'bg-blue-100 text-blue-700',
                'Delayed': 'bg-amber-100 text-amber-700',
                'Cancelled': 'bg-rose-100 text-rose-700'
            };
            const classes = map[status] || map['Scheduled'];
            return `<span class="px-2 py-1 text-xs font-semibold rounded-full ${classes}">${status || 'Scheduled'}</span>`;
        }

        function markPriceAutofilled(input) {
            input.dataset.autofilled = 'true';
            input.classList.add('bg-amber-50', 'border-amber-300');
        }

        function markPriceManual(input) {
            input.dataset.autofilled = 'false';
            input.classList.remove('bg-amber-50', 'border-amber-300');
        }

        function clearAutofilledPrice(input) {
            if (input.dataset.autofilled === 'true') {
                input.value = '';
                markPriceManual(input);
            }
        }

        async function fetchFareSuggestionValue(origin, destination) {
            const key = `${origin.toLowerCase()}|${destination.toLowerCase()}`;
            const cached = fareSuggestionCache.get(key);
            if (cached && Date.now() - cached.fetchedAt < FARE_SUGGESTION_TTL) {
                return cached.price;
            }
            try {
                const response = await fetchWithAuth(`/api/price-matrix/suggest?origin=${encodeURIComponent(origin)}&destination=${encodeURIComponent(destination)}`);
                if (!response.ok) {
                    fareSuggestionCache.set(key, { price: null, fetchedAt: Date.now() });
                    return null;
                }
                const data = await response.json();
                const price = data.price ? data.price.toString() : null;
                fareSuggestionCache.set(key, { price, fetchedAt: Date.now() });
                return price;
            } catch (error) {
                console.warn('Price suggestion failed', error);
                fareSuggestionCache.set(key, { price: null, fetchedAt: Date.now() });
                return null;
            }
        }

        async function applyPriceSuggestion() {
            const origin = addDepartsInput.value.trim();
            const destination = addArrivesInput.value.trim();
            if (!origin || !destination) {
                clearAutofilledPrice(addPriceInput);
                return;
            }
            const currentRequest = ++suggestionRequestId;
            const suggestion = await fetchFareSuggestionValue(origin, destination);
            if (currentRequest !== suggestionRequestId) {
                return;
            }
            if (suggestion && (!addPriceInput.value || addPriceInput.dataset.autofilled === 'true')) {
                addPriceInput.value = suggestion;
                markPriceAutofilled(addPriceInput);
            } else if (!suggestion) {
                clearAutofilledPrice(addPriceInput);
            }
        }

        async function handleStatusChange(event) {
            if (!event.target.classList.contains('status-btn')) return;
            const id = event.target.dataset.id;
            const status = event.target.dataset.status;
            const type = event.target.dataset.type;
            try {
                let response;
                if (type === 'daily') {
                    response = await fetchWithAuth(`/api/timekeeper/daily-buses/${id}/status`, {
                        method: 'PATCH',
                        body: JSON.stringify({ status })
                    });
                } else {
                    response = await fetchWithAuth(`/api/buses/${id}/status`, {
                        method: 'PATCH',
                        body: JSON.stringify({ status, date: state.selectedDate })
                    });
                }
                if (!response.ok) {
                    const data = await response.json().catch(() => ({}));
                    throw new Error(data.message || 'Failed to update status');
                }
                await loadSchedule();
            } catch (error) {
                alert(error.message);
            }
        }

        function renderAvailabilityCheckboxes(container) {
            container.innerHTML = '';
            DAYS.forEach(day => {
                const label = document.createElement('label');
                label.className = 'flex items-center gap-2 text-sm';
                label.innerHTML = `<input type="checkbox" value="${day}" class="rounded text-indigo-600 focus:ring-indigo-500"> <span>${day}</span>`;
                container.appendChild(label);
            });
        }

        function getSelectedDays(container) {
            return Array.from(container.querySelectorAll('input[type="checkbox"]:checked')).map(el => el.value);
        }

        function updateAvailabilityVisibility() {
            const mode = document.querySelector('input[name="add-mode"]:checked').value;
            availabilityWrapper.classList.toggle('hidden', mode !== 'persist');
        }

        async function handleAddBus(event) {
            event.preventDefault();
            addBusMessage.textContent = '';
            const mode = document.querySelector('input[name="add-mode"]:checked').value;
            const selectedDay = formatDateLabel(state.selectedDate).day;
            const payload = {
                route: addRouteInput.value.trim(),
                operator: addOperatorInput.value.trim(),
                departsFrom: addDepartsInput.value.trim() || state.user?.depot || '',
                arrivesAt: addArrivesInput.value.trim(),
                departureTime: addDepartureTimeInput.value,
                arrivalTime: addArrivalTimeInput.value,
                price: addPriceInput.value.trim(),
                expresswayEntrance: addEntranceInput.value.trim(),
                expresswayExit: addExitInput.value.trim(),
                stops: addStopsTextarea.value.split(/
/).map(line => line.trim()).filter(Boolean),
                availability: mode === 'persist' ? getSelectedDays(availabilityContainer) : [selectedDay],
                persist: mode === 'persist',
                date: state.selectedDate
            };

            if (!payload.route || !payload.operator || !payload.departsFrom || !payload.arrivesAt || !payload.departureTime) {
                addBusMessage.textContent = 'Please complete the required fields.';
                addBusMessage.className = 'text-sm text-red-600';
                return;
            }

            if (payload.persist && payload.availability.length === 0) {
                addBusMessage.textContent = 'Select at least one day for timetable entries.';
                addBusMessage.className = 'text-sm text-red-600';
                return;
            }

            try {
                const response = await fetchWithAuth('/api/timekeeper/buses', {
                    method: 'POST',
                    body: JSON.stringify(payload)
                });
                const data = await response.json();
                if (!response.ok) {
                    const message = (data.errors && data.errors.join(', ')) || data.message || 'Failed to add bus';
                    throw new Error(message);
                }
                addBusMessage.textContent = `Saved ${data.route || payload.route} for ${mode === 'persist' ? 'the main timetable' : (state.scheduleMeta?.dateFormatted || state.selectedDate)}.`;
                addBusMessage.className = 'text-sm text-green-600';
                addBusForm.reset();
                markPriceManual(addPriceInput);
                updateAvailabilityVisibility();
                if (state.user?.depot) {
                    addDepartsInput.value = state.user.depot;
                }
                await loadSchedule();
                await loadLocations();
            } catch (error) {
                addBusMessage.textContent = error.message;
                addBusMessage.className = 'text-sm text-red-600';
            }
        }

        async function handleLogin(event) {
            event.preventDefault();
            loginError.textContent = '';
            const email = document.getElementById('email').value.trim();
            const password = document.getElementById('password').value;
            try {
                const response = await fetch('/api/login', {
                    method: 'POST',
                    headers: { 'Content-Type': 'application/json' },
                    body: JSON.stringify({ email, password })
                });
                const data = await response.json();
                if (!response.ok) throw new Error(data.message || 'Login failed');
                state.token = data.token;
                localStorage.setItem(TOKEN_KEY, data.token);
                toggleView();
            } catch (error) {
                loginError.textContent = error.message;
            }
        }

        function handleLogout() {
            state.token = null;
            state.user = null;
            state.schedule = [];
            localStorage.removeItem(TOKEN_KEY);
            toggleView();
        }

        loginForm.addEventListener('submit', handleLogin);
        logoutButton.addEventListener('click', handleLogout);
        refreshButton.addEventListener('click', loadSchedule);
        scheduleDateInput.addEventListener('change', () => {
            state.selectedDate = scheduleDateInput.value || new Date().toISOString().slice(0, 10);
            loadSchedule();
        });
        scheduleContainer.addEventListener('click', handleStatusChange);
        addBusForm.addEventListener('submit', handleAddBus);
        modeSingle.addEventListener('change', updateAvailabilityVisibility);
        modePersist.addEventListener('change', updateAvailabilityVisibility);

        addDepartsInput.addEventListener('input', applyPriceSuggestion);
        addDepartsInput.addEventListener('blur', applyPriceSuggestion);
        addArrivesInput.addEventListener('input', applyPriceSuggestion);
        addArrivesInput.addEventListener('blur', applyPriceSuggestion);
        addPriceInput.addEventListener('input', () => markPriceManual(addPriceInput));

        renderAvailabilityCheckboxes(availabilityContainer);
        updateAvailabilityVisibility();
        markPriceManual(addPriceInput);
=======
        const addBusForm = document.getElementById('add-bus-form');
        const addBusMessage = document.getElementById('add-bus-message');

        function toggleView() {
            if (state.token) {
                loginScreen.classList.add('hidden');
                dashboard.classList.remove('hidden');
                fetchProfile();
            } else {
                loginScreen.classList.remove('hidden');
                dashboard.classList.add('hidden');
            }
        }

        async function fetchWithAuth(url, options = {}) {
            const headers = new Headers(options.headers || {});
            headers.set('Content-Type', 'application/json');
            if (state.token) headers.set('Authorization', `Bearer ${state.token}`);
            const response = await fetch(url, { ...options, headers });
            if (response.status === 401) {
                handleLogout();
                throw new Error('Unauthorized');
            }
            return response;
        }

        async function fetchProfile() {
            try {
                const response = await fetchWithAuth('/api/me');
                if (!response.ok) throw new Error('Failed to load profile');
                const data = await response.json();
                if (data.role !== 'timekeeper' && data.role !== 'admin') {
                    alert('Only timekeepers or admins can view this page.');
                    handleLogout();
                    return;
                }
                state.user = data;
                depotNameEl.textContent = data.depot || 'Unknown depot';
                loadSchedule();
            } catch (error) {
                loginError.textContent = error.message;
                handleLogout();
            }
        }

        async function handleLogin(event) {
            event.preventDefault();
            loginError.textContent = '';
            const email = document.getElementById('email').value.trim();
            const password = document.getElementById('password').value;
            try {
                const response = await fetch('/api/login', {
                    method: 'POST',
                    headers: { 'Content-Type': 'application/json' },
                    body: JSON.stringify({ email, password })
                });
                const data = await response.json();
                if (!response.ok) throw new Error(data.message || 'Login failed');
                state.token = data.token;
                localStorage.setItem(TOKEN_KEY, data.token);
                toggleView();
            } catch (error) {
                loginError.textContent = error.message;
            }
        }

        function handleLogout() {
            state.token = null;
            state.user = null;
            state.schedule = [];
            localStorage.removeItem(TOKEN_KEY);
            toggleView();
        }

        async function loadSchedule() {
            scheduleContainer.innerHTML = '<p class="text-gray-500">Loading...</p>';
            try {
                const response = await fetchWithAuth('/api/timekeeper/schedule/today');
                if (!response.ok) throw new Error('Failed to load schedule');
                const data = await response.json();
                state.schedule = data.buses || [];
                renderSchedule();
            } catch (error) {
                scheduleContainer.innerHTML = `<p class="text-red-500">${error.message}</p>`;
            }
        }

        function renderSchedule() {
            if (!state.schedule.length) {
                scheduleContainer.innerHTML = '<p class="text-center text-gray-500">No scheduled departures for today.</p>';
                return;
            }
            scheduleContainer.innerHTML = '';
            state.schedule.forEach(bus => {
                const statusPill = renderStatusPill(bus.status);
                const card = document.createElement('div');
                card.className = `p-4 border-l-4 bg-white rounded-md shadow-sm flex flex-col md:flex-row justify-between items-start md:items-center gap-4 ${statusPill.border}`;
                card.innerHTML = `
                    <div>
                        <p class="font-bold text-lg">${bus.departureTime} → ${bus.arrivalTime || 'N/A'} | ${bus.arrivesAt}</p>
                        <p class="text-sm text-gray-600">${bus.route} (${bus.operator})</p>
                    </div>
                    <div class="flex items-center gap-2 flex-wrap">
                        <span class="font-semibold text-sm">Status:</span>
                        ${statusPill.badge}
                        ${['Scheduled','Delayed'].includes(bus.status || 'Scheduled') ? '<button data-id="'+bus.id+'" data-status="Departed" class="status-btn bg-green-500 text-white px-3 py-1 text-xs rounded-full hover:bg-green-600">Departed</button>' : ''}
                        <button data-id="${bus.id}" data-status="Arrived" class="status-btn bg-blue-500 text-white px-3 py-1 text-xs rounded-full hover:bg-blue-600">Arrived</button>
                        <button data-id="${bus.id}" data-status="Delayed" class="status-btn bg-yellow-500 text-white px-3 py-1 text-xs rounded-full hover:bg-yellow-600">Delayed</button>
                        <button data-id="${bus.id}" data-status="Cancelled" class="status-btn bg-red-500 text-white px-3 py-1 text-xs rounded-full hover:bg-red-600">Cancelled</button>
                    </div>`;
                scheduleContainer.appendChild(card);
            });
        }

        function renderStatusPill(status) {
            const map = {
                'Scheduled': { badge: '<span class="px-2 py-1 text-xs font-semibold rounded-full bg-gray-100 text-gray-700">Scheduled</span>', border: 'border-gray-300' },
                'Departed': { badge: '<span class="px-2 py-1 text-xs font-semibold rounded-full bg-green-100 text-green-700">Departed</span>', border: 'border-green-500' },
                'Arrived': { badge: '<span class="px-2 py-1 text-xs font-semibold rounded-full bg-blue-100 text-blue-700">Arrived</span>', border: 'border-blue-500' },
                'Delayed': { badge: '<span class="px-2 py-1 text-xs font-semibold rounded-full bg-yellow-100 text-yellow-700">Delayed</span>', border: 'border-yellow-500' },
                'Cancelled': { badge: '<span class="px-2 py-1 text-xs font-semibold rounded-full bg-red-100 text-red-700">Cancelled</span>', border: 'border-red-500' }
            };
            return map[status] || map['Scheduled'];
        }

        async function handleStatusChange(event) {
            if (!event.target.classList.contains('status-btn')) return;
            const id = event.target.dataset.id;
            const status = event.target.dataset.status;
            try {
                const response = await fetchWithAuth(`/api/buses/${id}/status`, {
                    method: 'PATCH',
                    body: JSON.stringify({ status })
                });
                if (!response.ok) {
                    const data = await response.json();
                    throw new Error(data.message || 'Failed to update status');
                }
                loadSchedule();
            } catch (error) {
                alert(error.message);
            }
        }

        async function handleAddBus(event) {
            event.preventDefault();
            addBusMessage.textContent = '';
            if (!state.user || !state.user.depot) {
                addBusMessage.textContent = 'Your profile is missing a depot assignment.';
                addBusMessage.className = 'text-sm text-red-600';
                return;
            }
            const payload = {
                route: document.getElementById('add-route').value.trim(),
                operator: document.getElementById('add-operator').value.trim(),
                arrivesAt: document.getElementById('add-arrivesAt').value.trim(),
                departureTime: document.getElementById('add-departureTime').value,
                arrivalTime: document.getElementById('add-arrivalTime').value,
                price: document.getElementById('add-price').value.trim(),
                availability: [new Date().toLocaleString('en-US', { weekday: 'long' })]
            };
            try {
                const response = await fetchWithAuth('/api/timekeeper/buses', {
                    method: 'POST',
                    body: JSON.stringify(payload)
                });
                const data = await response.json();
                if (!response.ok) throw new Error((data.errors && data.errors.join(', ')) || data.message || 'Failed to add bus');
                addBusMessage.textContent = `Added ${data.route} departure.`;
                addBusMessage.className = 'text-sm text-green-600';
                addBusForm.reset();
                loadSchedule();
            } catch (error) {
                addBusMessage.textContent = error.message;
                addBusMessage.className = 'text-sm text-red-600';
            }
        }

        loginForm.addEventListener('submit', handleLogin);
        logoutButton.addEventListener('click', handleLogout);
        refreshButton.addEventListener('click', loadSchedule);
        scheduleContainer.addEventListener('click', handleStatusChange);
        addBusForm.addEventListener('submit', handleAddBus);

>>>>>>> 08db9318
        toggleView();
    </script>

</body>
</html><|MERGE_RESOLUTION|>--- conflicted
+++ resolved
@@ -37,21 +37,9 @@
         </header>
 
         <div class="bg-white p-6 rounded-lg shadow-md mb-8">
-<<<<<<< HEAD
-            <div class="flex flex-col md:flex-row md:items-end md:justify-between gap-4 mb-6">
-                <div>
-                    <h2 class="text-xl font-bold">Departures</h2>
-                    <p id="selected-day-label" class="text-sm text-gray-500">Loading day...</p>
-                </div>
-                <div class="flex flex-col sm:flex-row gap-3">
-                    <input type="date" id="schedule-date" class="px-3 py-2 border border-gray-300 rounded-md focus:ring-indigo-500 focus:border-indigo-500">
-                    <button id="refresh-button" class="bg-slate-200 text-slate-700 py-2 px-4 rounded-md hover:bg-slate-300">Refresh</button>
-                </div>
-=======
             <div class="flex justify-between items-center mb-4">
                 <h2 class="text-xl font-bold">Today's Departures</h2>
                 <button id="refresh-button" class="bg-slate-200 text-slate-700 py-2 px-4 rounded-md hover:bg-slate-300">Refresh</button>
->>>>>>> 08db9318
             </div>
             <div id="schedule-container" class="space-y-4"></div>
         </div>
@@ -83,15 +71,6 @@
                     <label class="font-semibold text-sm text-gray-700">Intermediate Stops (one per line)</label>
                     <textarea id="add-stops" rows="3" class="w-full mt-2 p-2 border rounded" placeholder="Enter optional stops"></textarea>
                 </div>
-<<<<<<< HEAD
-                <div id="availability-wrapper" class="space-y-2">
-                    <label class="font-semibold text-sm text-gray-700">Days (for timetable entries)</label>
-                    <div id="add-availability" class="grid grid-cols-2 md:grid-cols-4 gap-2"></div>
-                </div>
-                <div class="text-right">
-                    <button type="submit" class="bg-blue-600 text-white py-2 px-6 rounded-md hover:bg-blue-700">Save Bus</button>
-                </div>
-=======
                 <div class="grid grid-cols-1 md:grid-cols-2 gap-4">
                     <input type="time" id="add-arrivalTime" class="w-full p-2 border rounded" placeholder="Optional arrival">
                     <input type="text" id="add-price" class="w-full p-2 border rounded" placeholder="Optional fare">
@@ -99,7 +78,6 @@
                 <div class="text-right">
                     <button type="submit" class="bg-blue-500 text-white py-2 px-6 rounded-md hover:bg-blue-600">Add Bus</button>
                 </div>
->>>>>>> 08db9318
                 <p id="add-bus-message" class="text-sm"></p>
             </form>
         </div>
@@ -110,21 +88,10 @@
     
     <script>
         const TOKEN_KEY = 'slbustimetable:token';
-<<<<<<< HEAD
-        const DAYS = ['Monday', 'Tuesday', 'Wednesday', 'Thursday', 'Friday', 'Saturday', 'Sunday'];
-
-        const state = {
-            token: localStorage.getItem(TOKEN_KEY) || null,
-            user: null,
-            schedule: [],
-            selectedDate: new Date().toISOString().slice(0, 10),
-            locations: []
-=======
         const state = {
             token: localStorage.getItem(TOKEN_KEY) || null,
             user: null,
             schedule: []
->>>>>>> 08db9318
         };
 
         const loginScreen = document.getElementById('login-screen');
@@ -135,419 +102,6 @@
         const refreshButton = document.getElementById('refresh-button');
         const depotNameEl = document.getElementById('depot-name');
         const scheduleContainer = document.getElementById('schedule-container');
-<<<<<<< HEAD
-        const scheduleDateInput = document.getElementById('schedule-date');
-        const selectedDayLabel = document.getElementById('selected-day-label');
-        const locationDatalist = document.getElementById('timekeeper-locations');
-
-        const addBusForm = document.getElementById('add-bus-form');
-        const addBusMessage = document.getElementById('add-bus-message');
-        const addRouteInput = document.getElementById('add-route');
-        const addOperatorInput = document.getElementById('add-operator');
-        const addDepartsInput = document.getElementById('add-departsFrom');
-        const addArrivesInput = document.getElementById('add-arrivesAt');
-        const addDepartureTimeInput = document.getElementById('add-departureTime');
-        const addArrivalTimeInput = document.getElementById('add-arrivalTime');
-        const addPriceInput = document.getElementById('add-price');
-        const addEntranceInput = document.getElementById('add-expresswayEntrance');
-        const addExitInput = document.getElementById('add-expresswayExit');
-        const addStopsTextarea = document.getElementById('add-stops');
-        const availabilityWrapper = document.getElementById('availability-wrapper');
-        const availabilityContainer = document.getElementById('add-availability');
-        const modeSingle = document.getElementById('mode-single');
-        const modePersist = document.getElementById('mode-persist');
-
-        const fareSuggestionCache = new Map();
-        const FARE_SUGGESTION_TTL = 5 * 60 * 1000;
-        let suggestionRequestId = 0;
-
-        function toggleView() {
-            if (state.token) {
-                loginScreen.classList.add('hidden');
-                dashboard.classList.remove('hidden');
-                initializeControls();
-                fetchProfile();
-            } else {
-                loginScreen.classList.remove('hidden');
-                dashboard.classList.add('hidden');
-            }
-        }
-
-        function initializeControls() {
-            scheduleDateInput.value = state.selectedDate;
-        }
-
-        async function fetchWithAuth(url, options = {}) {
-            const headers = new Headers(options.headers || {});
-            headers.set('Content-Type', 'application/json');
-            if (state.token) headers.set('Authorization', `Bearer ${state.token}`);
-            const response = await fetch(url, { ...options, headers });
-            if (response.status === 401) {
-                handleLogout();
-                throw new Error('Unauthorized');
-            }
-            return response;
-        }
-
-        async function fetchProfile() {
-            try {
-                const response = await fetchWithAuth('/api/me');
-                if (!response.ok) throw new Error('Failed to load profile');
-                const data = await response.json();
-                if (data.role !== 'timekeeper' && data.role !== 'admin') {
-                    alert('Only timekeepers or admins can view this page.');
-                    handleLogout();
-                    return;
-                }
-                state.user = data;
-                depotNameEl.textContent = data.depot || 'Unknown depot';
-                if (data.depot) {
-                    addDepartsInput.value = data.depot;
-                }
-                await loadLocations();
-                await loadSchedule();
-            } catch (error) {
-                loginError.textContent = error.message;
-                handleLogout();
-            }
-        }
-
-        function formatDateLabel(dateStr) {
-            const date = new Date(dateStr + 'T12:00:00');
-            const day = date.toLocaleString('en-US', { weekday: 'long' });
-            const formatted = date.toLocaleString('en-US', { month: 'long', day: 'numeric', year: 'numeric' });
-            return { day, formatted };
-        }
-
-        function updateSelectedDayLabel(meta) {
-            if (!meta || !meta.date) {
-                selectedDayLabel.textContent = 'Select a date to view departures.';
-                return;
-            }
-            selectedDayLabel.textContent = `${meta.day} · ${meta.dateFormatted} · ${meta.total} departures`;
-        }
-
-        async function loadLocations() {
-            try {
-                const response = await fetch('/api/locations');
-                if (!response.ok) throw new Error('Failed to load locations');
-                const data = await response.json();
-                state.locations = Array.isArray(data.locations) ? data.locations : [];
-                renderLocationOptions();
-            } catch (error) {
-                console.warn('Location load failed', error);
-            }
-        }
-
-        function renderLocationOptions() {
-            locationDatalist.innerHTML = '';
-            const unique = Array.from(new Set([...(state.locations || []), state.user?.depot].filter(Boolean))).sort((a, b) => a.localeCompare(b));
-            unique.forEach((name) => {
-                const option = document.createElement('option');
-                option.value = name;
-                locationDatalist.appendChild(option);
-            });
-        }
-
-        async function loadSchedule() {
-            scheduleContainer.innerHTML = '<p class="text-gray-500">Loading...</p>';
-            try {
-                const response = await fetchWithAuth(`/api/timekeeper/schedule?date=${encodeURIComponent(state.selectedDate)}`);
-                if (!response.ok) throw new Error('Failed to load schedule');
-                const data = await response.json();
-                state.schedule = data.buses || [];
-                const { day, formatted } = formatDateLabel(data.date || state.selectedDate);
-                state.scheduleMeta = {
-                    depot: data.depot,
-                    day,
-                    date: data.date || state.selectedDate,
-                    dateFormatted: formatted,
-                    total: state.schedule.length
-                };
-                updateSelectedDayLabel(state.scheduleMeta);
-                renderSchedule();
-            } catch (error) {
-                scheduleContainer.innerHTML = `<p class="text-red-500">${error.message}</p>`;
-            }
-        }
-
-        function renderSchedule() {
-            if (!state.schedule.length) {
-                scheduleContainer.innerHTML = `<div class="bg-slate-50 border border-dashed border-slate-200 rounded-lg p-6 text-center text-gray-500">No departures for ${state.scheduleMeta?.day || 'the selected day'}. Use the form below to add a bus.</div>`;
-                return;
-            }
-            scheduleContainer.innerHTML = '';
-            state.schedule.forEach((bus) => {
-                const statusBadge = renderStatusBadge(bus.status);
-                const availabilityTags = Array.isArray(bus.availability) && bus.availability.length
-                    ? bus.availability.map(day => `<span class="px-2 py-1 text-xs bg-slate-100 text-slate-700 rounded-full">${day}</span>`).join(' ')
-                    : '<span class="px-2 py-1 text-xs bg-slate-100 text-slate-500 rounded-full">Daily</span>';
-                const stops = Array.isArray(bus.stops) && bus.stops.length
-                    ? `<p class="text-xs text-gray-500 mt-1"><span class="font-medium text-gray-600">Stops:</span> ${bus.stops.join(', ')}</p>`
-                    : '';
-                const isDaily = bus.isDaily;
-                const card = document.createElement('div');
-                card.className = 'bg-white border border-gray-200 rounded-xl shadow-sm p-5 flex flex-col gap-4';
-                card.innerHTML = `
-                    <div class="flex flex-col lg:flex-row lg:items-start lg:justify-between gap-3">
-                        <div>
-                            <div class="flex items-center gap-2 flex-wrap">
-                                <span class="font-semibold text-lg text-gray-800">${bus.departureTime} → ${bus.arrivalTime || '—'}</span>
-                                ${statusBadge}
-                                ${isDaily ? '<span class="px-2 py-1 text-xs rounded-full bg-indigo-100 text-indigo-700">Single-day</span>' : ''}
-                            </div>
-                            <p class="text-gray-600">${bus.departsFrom} → <span class="font-medium">${bus.arrivesAt}</span></p>
-                            <p class="text-xs text-gray-500">Route ${bus.route} · ${bus.operator}</p>
-                            ${stops}
-                        </div>
-                        <div class="text-right space-y-1">
-                            <p class="text-sm text-gray-500">Price</p>
-                            <p class="text-lg font-semibold text-indigo-600">${bus.price || '—'}</p>
-                            <div class="flex flex-wrap gap-1 justify-end">${availabilityTags}</div>
-                        </div>
-                    </div>
-                    <div class="flex flex-wrap gap-2">
-                        ${['Scheduled', 'Departed', 'Arrived', 'Delayed', 'Cancelled'].map(status => {
-                            const isActive = (bus.status || 'Scheduled') === status;
-                            const base = isActive ? 'bg-indigo-600 text-white' : 'bg-slate-100 text-slate-700 hover:bg-slate-200';
-                            return `<button data-id="${bus.id}" data-status="${status}" data-type="${isDaily ? 'daily' : 'permanent'}" class="status-btn px-3 py-1 text-xs rounded-full ${base}">${status}</button>`;
-                        }).join('')}
-                    </div>
-                `;
-                scheduleContainer.appendChild(card);
-            });
-        }
-
-        function renderStatusBadge(status) {
-            const map = {
-                'Scheduled': 'bg-slate-100 text-slate-700',
-                'Departed': 'bg-emerald-100 text-emerald-700',
-                'Arrived': 'bg-blue-100 text-blue-700',
-                'Delayed': 'bg-amber-100 text-amber-700',
-                'Cancelled': 'bg-rose-100 text-rose-700'
-            };
-            const classes = map[status] || map['Scheduled'];
-            return `<span class="px-2 py-1 text-xs font-semibold rounded-full ${classes}">${status || 'Scheduled'}</span>`;
-        }
-
-        function markPriceAutofilled(input) {
-            input.dataset.autofilled = 'true';
-            input.classList.add('bg-amber-50', 'border-amber-300');
-        }
-
-        function markPriceManual(input) {
-            input.dataset.autofilled = 'false';
-            input.classList.remove('bg-amber-50', 'border-amber-300');
-        }
-
-        function clearAutofilledPrice(input) {
-            if (input.dataset.autofilled === 'true') {
-                input.value = '';
-                markPriceManual(input);
-            }
-        }
-
-        async function fetchFareSuggestionValue(origin, destination) {
-            const key = `${origin.toLowerCase()}|${destination.toLowerCase()}`;
-            const cached = fareSuggestionCache.get(key);
-            if (cached && Date.now() - cached.fetchedAt < FARE_SUGGESTION_TTL) {
-                return cached.price;
-            }
-            try {
-                const response = await fetchWithAuth(`/api/price-matrix/suggest?origin=${encodeURIComponent(origin)}&destination=${encodeURIComponent(destination)}`);
-                if (!response.ok) {
-                    fareSuggestionCache.set(key, { price: null, fetchedAt: Date.now() });
-                    return null;
-                }
-                const data = await response.json();
-                const price = data.price ? data.price.toString() : null;
-                fareSuggestionCache.set(key, { price, fetchedAt: Date.now() });
-                return price;
-            } catch (error) {
-                console.warn('Price suggestion failed', error);
-                fareSuggestionCache.set(key, { price: null, fetchedAt: Date.now() });
-                return null;
-            }
-        }
-
-        async function applyPriceSuggestion() {
-            const origin = addDepartsInput.value.trim();
-            const destination = addArrivesInput.value.trim();
-            if (!origin || !destination) {
-                clearAutofilledPrice(addPriceInput);
-                return;
-            }
-            const currentRequest = ++suggestionRequestId;
-            const suggestion = await fetchFareSuggestionValue(origin, destination);
-            if (currentRequest !== suggestionRequestId) {
-                return;
-            }
-            if (suggestion && (!addPriceInput.value || addPriceInput.dataset.autofilled === 'true')) {
-                addPriceInput.value = suggestion;
-                markPriceAutofilled(addPriceInput);
-            } else if (!suggestion) {
-                clearAutofilledPrice(addPriceInput);
-            }
-        }
-
-        async function handleStatusChange(event) {
-            if (!event.target.classList.contains('status-btn')) return;
-            const id = event.target.dataset.id;
-            const status = event.target.dataset.status;
-            const type = event.target.dataset.type;
-            try {
-                let response;
-                if (type === 'daily') {
-                    response = await fetchWithAuth(`/api/timekeeper/daily-buses/${id}/status`, {
-                        method: 'PATCH',
-                        body: JSON.stringify({ status })
-                    });
-                } else {
-                    response = await fetchWithAuth(`/api/buses/${id}/status`, {
-                        method: 'PATCH',
-                        body: JSON.stringify({ status, date: state.selectedDate })
-                    });
-                }
-                if (!response.ok) {
-                    const data = await response.json().catch(() => ({}));
-                    throw new Error(data.message || 'Failed to update status');
-                }
-                await loadSchedule();
-            } catch (error) {
-                alert(error.message);
-            }
-        }
-
-        function renderAvailabilityCheckboxes(container) {
-            container.innerHTML = '';
-            DAYS.forEach(day => {
-                const label = document.createElement('label');
-                label.className = 'flex items-center gap-2 text-sm';
-                label.innerHTML = `<input type="checkbox" value="${day}" class="rounded text-indigo-600 focus:ring-indigo-500"> <span>${day}</span>`;
-                container.appendChild(label);
-            });
-        }
-
-        function getSelectedDays(container) {
-            return Array.from(container.querySelectorAll('input[type="checkbox"]:checked')).map(el => el.value);
-        }
-
-        function updateAvailabilityVisibility() {
-            const mode = document.querySelector('input[name="add-mode"]:checked').value;
-            availabilityWrapper.classList.toggle('hidden', mode !== 'persist');
-        }
-
-        async function handleAddBus(event) {
-            event.preventDefault();
-            addBusMessage.textContent = '';
-            const mode = document.querySelector('input[name="add-mode"]:checked').value;
-            const selectedDay = formatDateLabel(state.selectedDate).day;
-            const payload = {
-                route: addRouteInput.value.trim(),
-                operator: addOperatorInput.value.trim(),
-                departsFrom: addDepartsInput.value.trim() || state.user?.depot || '',
-                arrivesAt: addArrivesInput.value.trim(),
-                departureTime: addDepartureTimeInput.value,
-                arrivalTime: addArrivalTimeInput.value,
-                price: addPriceInput.value.trim(),
-                expresswayEntrance: addEntranceInput.value.trim(),
-                expresswayExit: addExitInput.value.trim(),
-                stops: addStopsTextarea.value.split(/
-/).map(line => line.trim()).filter(Boolean),
-                availability: mode === 'persist' ? getSelectedDays(availabilityContainer) : [selectedDay],
-                persist: mode === 'persist',
-                date: state.selectedDate
-            };
-
-            if (!payload.route || !payload.operator || !payload.departsFrom || !payload.arrivesAt || !payload.departureTime) {
-                addBusMessage.textContent = 'Please complete the required fields.';
-                addBusMessage.className = 'text-sm text-red-600';
-                return;
-            }
-
-            if (payload.persist && payload.availability.length === 0) {
-                addBusMessage.textContent = 'Select at least one day for timetable entries.';
-                addBusMessage.className = 'text-sm text-red-600';
-                return;
-            }
-
-            try {
-                const response = await fetchWithAuth('/api/timekeeper/buses', {
-                    method: 'POST',
-                    body: JSON.stringify(payload)
-                });
-                const data = await response.json();
-                if (!response.ok) {
-                    const message = (data.errors && data.errors.join(', ')) || data.message || 'Failed to add bus';
-                    throw new Error(message);
-                }
-                addBusMessage.textContent = `Saved ${data.route || payload.route} for ${mode === 'persist' ? 'the main timetable' : (state.scheduleMeta?.dateFormatted || state.selectedDate)}.`;
-                addBusMessage.className = 'text-sm text-green-600';
-                addBusForm.reset();
-                markPriceManual(addPriceInput);
-                updateAvailabilityVisibility();
-                if (state.user?.depot) {
-                    addDepartsInput.value = state.user.depot;
-                }
-                await loadSchedule();
-                await loadLocations();
-            } catch (error) {
-                addBusMessage.textContent = error.message;
-                addBusMessage.className = 'text-sm text-red-600';
-            }
-        }
-
-        async function handleLogin(event) {
-            event.preventDefault();
-            loginError.textContent = '';
-            const email = document.getElementById('email').value.trim();
-            const password = document.getElementById('password').value;
-            try {
-                const response = await fetch('/api/login', {
-                    method: 'POST',
-                    headers: { 'Content-Type': 'application/json' },
-                    body: JSON.stringify({ email, password })
-                });
-                const data = await response.json();
-                if (!response.ok) throw new Error(data.message || 'Login failed');
-                state.token = data.token;
-                localStorage.setItem(TOKEN_KEY, data.token);
-                toggleView();
-            } catch (error) {
-                loginError.textContent = error.message;
-            }
-        }
-
-        function handleLogout() {
-            state.token = null;
-            state.user = null;
-            state.schedule = [];
-            localStorage.removeItem(TOKEN_KEY);
-            toggleView();
-        }
-
-        loginForm.addEventListener('submit', handleLogin);
-        logoutButton.addEventListener('click', handleLogout);
-        refreshButton.addEventListener('click', loadSchedule);
-        scheduleDateInput.addEventListener('change', () => {
-            state.selectedDate = scheduleDateInput.value || new Date().toISOString().slice(0, 10);
-            loadSchedule();
-        });
-        scheduleContainer.addEventListener('click', handleStatusChange);
-        addBusForm.addEventListener('submit', handleAddBus);
-        modeSingle.addEventListener('change', updateAvailabilityVisibility);
-        modePersist.addEventListener('change', updateAvailabilityVisibility);
-
-        addDepartsInput.addEventListener('input', applyPriceSuggestion);
-        addDepartsInput.addEventListener('blur', applyPriceSuggestion);
-        addArrivesInput.addEventListener('input', applyPriceSuggestion);
-        addArrivesInput.addEventListener('blur', applyPriceSuggestion);
-        addPriceInput.addEventListener('input', () => markPriceManual(addPriceInput));
-
-        renderAvailabilityCheckboxes(availabilityContainer);
-        updateAvailabilityVisibility();
-        markPriceManual(addPriceInput);
-=======
         const addBusForm = document.getElementById('add-bus-form');
         const addBusMessage = document.getElementById('add-bus-message');
 
@@ -732,7 +286,6 @@
         scheduleContainer.addEventListener('click', handleStatusChange);
         addBusForm.addEventListener('submit', handleAddBus);
 
->>>>>>> 08db9318
         toggleView();
     </script>
 
