<!DOCTYPE html>
<html lang="en">
<head>
    <meta charset="UTF-8">
    <meta name="viewport" content="width=device-width, initial-scale=1.0">
    <title>Time Keeper Panel</title>
    <script src="https://cdn.tailwindcss.com"></script>
    <link href="https://fonts.googleapis.com/css2?family=Inter:wght@400;500;600;700&display=swap" rel="stylesheet">
    <style>
        body { font-family: 'Inter', sans-serif; }
    </style>
</head>
<body class="bg-gray-100">

    <div id="login-screen" class="min-h-screen flex items-center justify-center">
        <div class="bg-white p-8 rounded-lg shadow-md w-full max-w-md">
            <h2 class="text-2xl font-bold text-center mb-6">Time Keeper Login</h2>
            <form id="login-form" class="space-y-4">
                <div>
                    <label for="email" class="block text-sm font-medium text-gray-700">Email</label>
                    <input type="email" id="email" autocomplete="email" class="mt-1 block w-full px-3 py-2 border border-gray-300 rounded-md shadow-sm focus:outline-none focus:ring-indigo-500 focus:border-indigo-500" required>
                </div>
                <div>
                    <label for="password" class="block text-sm font-medium text-gray-700">Password</label>
                    <input type="password" id="password" autocomplete="current-password" class="mt-1 block w-full px-3 py-2 border border-gray-300 rounded-md shadow-sm focus:outline-none focus:ring-indigo-500 focus:border-indigo-500" required>
                </div>
                <button type="submit" class="w-full bg-indigo-600 text-white py-2 px-4 rounded-md hover:bg-indigo-700 focus:outline-none focus:ring-2 focus:ring-offset-2 focus:ring-indigo-500">Login</button>
                <p id="login-error" class="text-red-500 text-sm text-center"></p>
            </form>
        </div>
    </div>

    <div id="dashboard" class="hidden container mx-auto p-4 md:p-6">
        <header class="flex justify-between items-center mb-6">
            <h1 class="text-2xl font-bold">Daily Schedule: <span id="depot-name" class="text-indigo-600"></span></h1>
            <button id="logout-button" class="bg-red-500 text-white py-2 px-4 rounded-md hover:bg-red-600">Logout</button>
        </header>

        <div class="bg-white p-6 rounded-lg shadow-md mb-8">
            <div class="flex flex-col lg:flex-row lg:items-center lg:justify-between gap-4">
                <div>
                    <h2 class="text-xl font-bold">Schedule for <span id="selected-date-label" class="text-indigo-600"></span></h2>
                    <p class="text-sm text-gray-500">Status updates apply only to the selected date and automatically revert afterwards.</p>
                </div>
                <div class="flex items-center gap-3">
                    <label for="schedule-date" class="text-sm font-semibold text-gray-700">Select Date</label>
                    <input type="date" id="schedule-date" class="border border-gray-300 rounded-md px-3 py-2 focus:outline-none focus:ring-2 focus:ring-indigo-500">
                </div>
            </div>
            <div class="mt-4 flex items-center gap-2 text-xs text-gray-500">
                <span class="inline-flex items-center justify-center w-2.5 h-2.5 rounded-full bg-green-500"></span>
                <span>Tap a status to update it for this day. Choose "Scheduled" to clear overrides.</span>
            </div>
            <div id="schedule-container" class="space-y-4 mt-4">
                <!-- Schedule items will be inserted here -->
            </div>
            <div id="schedule-container" class="space-y-4"></div>
        </div>

        <div class="bg-white p-6 rounded-lg shadow-md">
            <h2 class="text-xl font-bold mb-4">Add Unscheduled Bus</h2>
            <p class="text-sm text-gray-500 mb-4">Create a one-off service for the selected date or add a permanent timetable entry using your depot presets.</p>
            <form id="add-bus-form" class="space-y-4">
                <div class="grid grid-cols-1 md:grid-cols-2 lg:grid-cols-3 gap-4">
                    <input type="text" placeholder="Route (e.g., EX1/extra)" id="add-route" class="w-full p-2 border rounded" required>
                    <input type="text" placeholder="Operator" id="add-operator" class="w-full p-2 border rounded" required>
                    <input type="text" placeholder="Departs From" id="add-departsFrom" class="w-full p-2 border rounded" list="timekeeper-location-options" required>
                    <input type="text" placeholder="Arrives At" id="add-arrivesAt" class="w-full p-2 border rounded" list="timekeeper-location-options" required>
                    <input type="time" id="add-departureTime" class="w-full p-2 border rounded" required>
                    <input type="time" id="add-arrivalTime" class="w-full p-2 border rounded" placeholder="Arrival Time">
                    <input type="text" placeholder="Price" id="add-price" class="w-full p-2 border rounded">
                    <input type="text" placeholder="Expressway Entrance" id="add-expresswayEntrance" class="w-full p-2 border rounded">
                    <input type="text" placeholder="Expressway Exit" id="add-expresswayExit" class="w-full p-2 border rounded">
<<<<<<< HEAD
                </div>

                <div>
                    <label class="font-semibold text-sm text-gray-700">Availability</label>
                    <div id="add-availability" class="mt-2 grid grid-cols-2 md:grid-cols-4 gap-2"></div>
                </div>

                <div>
=======
                </div>

                <div>
                    <label class="font-semibold text-sm text-gray-700">Availability</label>
                    <div id="add-availability" class="mt-2 grid grid-cols-2 md:grid-cols-4 gap-2"></div>
                </div>

                <div>
>>>>>>> 1aa60919
                    <label class="font-semibold text-sm text-gray-700">Intermediate Stops (one per line)</label>
                    <textarea id="add-stops" rows="3" class="w-full p-2 border rounded"></textarea>
                </div>

                <fieldset class="border border-gray-200 rounded-md p-4">
                    <legend class="px-2 text-sm font-semibold text-gray-700">How long should this bus stay in the timetable?</legend>
                    <div class="grid grid-cols-1 md:grid-cols-2 gap-3 mt-2 text-sm">
                        <label class="flex items-start gap-2">
                            <input type="radio" name="bus-duration" value="single-day" class="mt-1" checked>
                            <span>
                                Single day only (adds to <span class="font-semibold" id="single-day-label"></span>)
                                <span class="block text-gray-500">The bus will appear only on the selected date.</span>
                            </span>
                        </label>
                        <label class="flex items-start gap-2">
                            <input type="radio" name="bus-duration" value="permanent" class="mt-1">
                            <span>
                                Keep permanently
                                <span class="block text-gray-500">Uses the availability days above for ongoing departures.</span>
                            </span>
                        </label>
                    </div>
                </fieldset>

                <p id="add-bus-message" class="text-sm font-medium"></p>

                <div class="flex justify-end">
                    <button type="submit" class="bg-blue-500 text-white py-2 px-6 rounded-md hover:bg-blue-600">Add Bus</button>
                </div>
                <p id="add-bus-message" class="text-sm"></p>
            </form>
        </div>

        <datalist id="timekeeper-locations"></datalist>
    </div>

    <datalist id="timekeeper-location-options"></datalist>

    <script type="module">
        import { getApp, getApps, initializeApp } from "https://www.gstatic.com/firebasejs/9.22.2/firebase-app.js";
<<<<<<< HEAD
        import { getAuth } from "https://www.gstatic.com/firebasejs/9.22.2/firebase-auth.js";
=======
        import {
            getAuth,
            onAuthStateChanged,
            signInWithEmailAndPassword,
            signOut
        } from "https://www.gstatic.com/firebasejs/9.22.2/firebase-auth.js";
>>>>>>> 1aa60919
        import {
            getFirestore,
            addDoc,
            collection,
            deleteDoc,
            doc,
            getDoc,
            getDocs,
            limit,
            onSnapshot,
            orderBy,
            query,
            serverTimestamp,
            setDoc,
            where
        } from "https://www.gstatic.com/firebasejs/9.22.2/firebase-firestore.js";

        // This is the correct format. Just paste your values here.
        // --- Firebase bootstrap -------------------------------------------------
        // Swap in your project-specific keys below; keep the property names so the
        // shared helper functions can initialise Firebase without extra changes.
        const firebaseConfig = {
        apiKey: "AIzaSyArXmYmU6l4t_xaNquhT0JUH4sG2ge3tZo",
        authDomain: "bustimetable-v2.firebaseapp.com",
        projectId: "bustimetable-v2",
        storageBucket: "bustimetable-v2.firebasestorage.app",
        messagingSenderId: "665985152111",
        appId: "1:665985152111:web:291020ebb619374c4f899a",
        measurementId: "G-0EEKT7RR6R"
        };

        // Initialize Firebase
        const app = initializeApp(firebaseConfig);
        const analytics = getAnalytics(app);
        const TOKEN_KEY = 'slbustimetable:token';
        const state = {
            token: localStorage.getItem(TOKEN_KEY) || null,
            user: null,
            schedule: []
        };

            // Rehydrate an existing Firebase app when the timekeeper dashboard reloads
            // via the emulator or Hot Reload, otherwise create a brand new instance.
            const app = getApps().length ? getApp() : initializeApp(firebaseConfig);
            const auth = getAuth(app);
            const db = getFirestore(app);

            // DOM Elements
            const loginScreen = document.getElementById('login-screen');
            const dashboard = document.getElementById('dashboard');
            const loginForm = document.getElementById('login-form');
            const logoutButton = document.getElementById('logout-button');
            const scheduleContainer = document.getElementById('schedule-container');
            const depotNameEl = document.getElementById('depot-name');
            const scheduleDateInput = document.getElementById('schedule-date');
            const selectedDateLabel = document.getElementById('selected-date-label');
            const singleDayLabel = document.getElementById('single-day-label');
            const addBusForm = document.getElementById('add-bus-form');
            const addBusMessage = document.getElementById('add-bus-message');
            const addRouteInput = document.getElementById('add-route');
            const addOperatorInput = document.getElementById('add-operator');
            const addDepartsFromInput = document.getElementById('add-departsFrom');
            const addArrivesAtInput = document.getElementById('add-arrivesAt');
            const addDepartureTimeInput = document.getElementById('add-departureTime');
            const addArrivalTimeInput = document.getElementById('add-arrivalTime');
            const addPriceInput = document.getElementById('add-price');
            const addExpresswayEntranceInput = document.getElementById('add-expresswayEntrance');
            const addExpresswayExitInput = document.getElementById('add-expresswayExit');
            const addStopsInput = document.getElementById('add-stops');
            const addAvailabilityContainer = document.getElementById('add-availability');
            const locationOptionsList = document.getElementById('timekeeper-location-options');

            let currentUser = null;
            let userDepot = null;
            let unsubscribe = null;
            let overrideUnsubscribe = null;
            let priceMatrixUnsubscribe = null;
            let locationUnsubscribe = null;

            let latestBuses = [];
            let statusOverrides = new Map();
            let selectedDate = null;

            const priceLookup = new Map();
            const locationSet = new Set();
            let priceAutoFillRegistered = false;
            const daysOfWeek = ["Monday", "Tuesday", "Wednesday", "Thursday", "Friday", "Saturday", "Sunday"];
            const statusOptions = ["Scheduled", "Departed", "Arrived", "Delayed", "Cancelled"];
            const statusStyles = {
                "Scheduled": "border-gray-300 text-gray-700 bg-white hover:bg-gray-50",
                "Departed": "border-green-500 text-green-700 bg-green-50 hover:bg-green-100",
                "Arrived": "border-blue-500 text-blue-700 bg-blue-50 hover:bg-blue-100",
                "Delayed": "border-yellow-500 text-yellow-700 bg-yellow-50 hover:bg-yellow-100",
                "Cancelled": "border-red-500 text-red-700 bg-red-50 hover:bg-red-100"
            };

            function normalizeRole(role) {
<<<<<<< HEAD
                const value = (role || '').toString().trim().toLowerCase();
                if (value === 'administrator') return 'admin';
                if (value === 'timekeepers') return 'timekeeper';
                return value;
            }

            function extractRoleFromClaims(claims, allowedRoles) {
                if (!claims) return '';
                const sources = [
                    claims.role,
                    claims.userRole,
                    claims.customRole,
                    ...(Array.isArray(claims.roles) ? claims.roles : []),
                    ...(Array.isArray(claims.permissions) ? claims.permissions : [])
                ];
                for (const entry of sources) {
                    const normalized = normalizeRole(entry);
                    if (!normalized) continue;
                    if (!allowedRoles.length || allowedRoles.includes(normalized)) {
                        return normalized;
                    }
                }
                return '';
            }

            async function maybeBackfillEmailLower(usersCollection, profile, emailLower) {
                if (!profile || !profile.id || !emailLower) return profile;
                if ((profile.emailLower || '').toString().toLowerCase() === emailLower) {
                    return profile;
                }
                try {
                    await setDoc(doc(usersCollection, profile.id), { emailLower }, { merge: true });
                    profile.emailLower = emailLower;
                } catch (error) {
                    console.warn('Unable to backfill lowercase email for user profile:', error);
                }
                return profile;
            }

            async function ensureProfileFromClaims(user, role) {
                if (!user) return;
                const usersCollection = collection(db, 'users');
                const email = (user.email || '').trim();
                const payload = {
                    role,
                    email,
                    emailLower: email.toLowerCase(),
                    displayName: user.displayName || '',
                    syncedFromClaims: true,
                    updatedAt: serverTimestamp()
                };
                try {
                    await setDoc(doc(usersCollection, user.uid), payload, { merge: true });
                } catch (error) {
                    console.warn('Unable to seed Firestore profile from custom claims:', error);
                }
            }

            async function resolveRole(user, allowedRoles) {
                const profile = await fetchUserProfile(user);
                const profileRole = normalizeRole(profile?.role);
                if (profileRole && (!allowedRoles.length || allowedRoles.includes(profileRole))) {
                    return { role: profileRole, profile };
                }

                try {
                    const token = await user.getIdTokenResult(true);
                    const claimRole = extractRoleFromClaims(token?.claims, allowedRoles);
                    if (claimRole) {
                        await ensureProfileFromClaims(user, claimRole);
                        const refreshedProfile = profile || await fetchUserProfile(user);
                        return { role: claimRole, profile: refreshedProfile || profile };
                    }
                } catch (error) {
                    console.warn('Unable to resolve role from custom claims:', error);
                }

                return { role: profileRole || null, profile };
=======
                return (role || '').toString().trim().toLowerCase();
>>>>>>> 1aa60919
            }

            async function fetchUserProfile(user) {
                if (!user) return null;
                const email = (user.email || '').trim();
                const emailLower = email.toLowerCase();

                const usersCollection = collection(db, 'users');

                const tryDoc = async (docId) => {
                    if (!docId) return null;
                    const docRef = doc(usersCollection, docId);
                    const docSnap = await getDoc(docRef);
                    return docSnap.exists() ? { id: docSnap.id, ...docSnap.data() } : null;
                };

                try {
                    let profile = await tryDoc(user.uid);
<<<<<<< HEAD
                    if (profile) return maybeBackfillEmailLower(usersCollection, profile, emailLower);

                    profile = await tryDoc(email);
                    if (profile) return maybeBackfillEmailLower(usersCollection, profile, emailLower);

                    if (emailLower !== email) {
                        profile = await tryDoc(emailLower);
                        if (profile) return maybeBackfillEmailLower(usersCollection, profile, emailLower);
=======
                    if (profile) return profile;

                    profile = await tryDoc(email);
                    if (profile) return profile;

                    if (emailLower !== email) {
                        profile = await tryDoc(emailLower);
                        if (profile) return profile;
>>>>>>> 1aa60919
                    }

                    if (email) {
                        let snapshot = await getDocs(query(usersCollection, where('emailLower', '==', emailLower), limit(1)));
                        if (!snapshot.empty) {
                            const docSnap = snapshot.docs[0];
<<<<<<< HEAD
                            return maybeBackfillEmailLower(usersCollection, { id: docSnap.id, ...docSnap.data() }, emailLower);
=======
                            return { id: docSnap.id, ...docSnap.data() };
>>>>>>> 1aa60919
                        }

                        snapshot = await getDocs(query(usersCollection, where('email', '==', email), limit(1)));
                        if (!snapshot.empty) {
                            const docSnap = snapshot.docs[0];
<<<<<<< HEAD
                            return maybeBackfillEmailLower(usersCollection, { id: docSnap.id, ...docSnap.data() }, emailLower);
=======
                            return { id: docSnap.id, ...docSnap.data() };
>>>>>>> 1aa60919
                        }
                    }

                    return null;
                } catch (error) {
                    console.error('Error fetching user profile:', error);
                    throw error;
                }
            }

            // --- AUTHENTICATION & ACCESS CONTROL ---
            onAuthStateChanged(auth, async (user) => {
                if (user) {
                    try {
<<<<<<< HEAD
                        const { role, profile } = await resolveRole(user, ['timekeeper', 'admin']);
                        if (role === 'timekeeper' || role === 'admin') {
                            currentUser = user;
                            const activeProfile = profile || await fetchUserProfile(user);
                            const rawDepot = activeProfile?.depot ?? activeProfile?.depotName ?? activeProfile?.location ?? '';
=======
                        const profile = await fetchUserProfile(user);
                        if (profile && normalizeRole(profile.role) === 'timekeeper') {
                            currentUser = user;
                            const rawDepot = profile.depot ?? profile.depotName ?? profile.location ?? '';
>>>>>>> 1aa60919
                            userDepot = rawDepot ? String(rawDepot) : '';
                            depotNameEl.textContent = userDepot || '—';
                            addDepartsFromInput.value = userDepot || '';
                            loginScreen.classList.add('hidden');
                            dashboard.classList.remove('hidden');
                            setupAvailabilityCheckboxes();
                            startLocationListener();
                            startPriceMatrixListener();
                            initializeDatePicker();
                            loadScheduleForSelectedDate();
                        } else {
                            alert('Access Denied. You must be a Time Keeper to view this page.');
<<<<<<< HEAD
                            await auth.signOut();
=======
                            await signOut(auth);
>>>>>>> 1aa60919
                        }
                    } catch (error) {
                        console.error("Permission error on login:", error);
                        alert('Error verifying your permissions. Please contact an administrator.');
<<<<<<< HEAD
                        await auth.signOut();
=======
                        await signOut(auth);
>>>>>>> 1aa60919
                    }
                } else {
                    currentUser = null;
                    userDepot = null;
                    loginScreen.classList.remove('hidden');
                    dashboard.classList.remove('hidden');
                    if (unsubscribe) unsubscribe();
                    if (overrideUnsubscribe) overrideUnsubscribe();
                    if (priceMatrixUnsubscribe) priceMatrixUnsubscribe();
                    if (locationUnsubscribe) locationUnsubscribe();
                    resetState();
                }
            });

            loginForm.addEventListener('submit', (e) => {
                e.preventDefault();
                const email = document.getElementById('email').value;
                const password = document.getElementById('password').value;
                signInWithEmailAndPassword(auth, email, password)
                    .catch(error => {
                        document.getElementById('login-error').textContent = error.message;
                    });
            });

            logoutButton.addEventListener('click', () => signOut(auth));

            // --- DATA HANDLING ---
            function resetState() {
                latestBuses = [];
                statusOverrides = new Map();
                selectedDate = null;
                scheduleContainer.innerHTML = '';
                addBusForm.reset();
                addBusMessage.textContent = '';
                addBusMessage.className = 'text-sm font-medium';
                priceLookup.clear();
                locationSet.clear();
                updateLocationOptions();
                priceAutoFillRegistered = false;
                addDepartsFromInput.value = '';
            }

            function setupAvailabilityCheckboxes() {
                if (!addAvailabilityContainer) return;
                addAvailabilityContainer.innerHTML = '';
                daysOfWeek.forEach(day => {
                    const label = document.createElement('label');
                    label.className = 'flex items-center gap-2 text-sm text-gray-700 bg-gray-50 border border-gray-200 rounded-md px-3 py-2';
                    label.innerHTML = `<input type="checkbox" value="${day}" class="rounded text-indigo-600 focus:ring-indigo-500"> ${day}`;
                    addAvailabilityContainer.appendChild(label);
                });
            }

            function startPriceMatrixListener() {
                if (priceMatrixUnsubscribe) priceMatrixUnsubscribe();
                const priceMatrixQuery = query(collection(db, 'priceMatrix'), orderBy('origin'));
                priceMatrixUnsubscribe = onSnapshot(priceMatrixQuery, snapshot => {
                    const entries = snapshot.docs.map(doc => ({ id: doc.id, ...doc.data() }));
                    refreshPriceMatrix(entries);
                }, error => {
                    console.error('Error loading price presets:', error);
                });
            }

            function refreshPriceMatrix(entries) {
                priceLookup.clear();
                locationSet.clear();
                entries.forEach(entry => {
                    const origin = (entry.origin || '').trim();
                    const destination = (entry.destination || '').trim();
                    if (!origin || !destination) return;
                    locationSet.add(origin);
                    locationSet.add(destination);
                    const key = `${origin.toLowerCase()}__${destination.toLowerCase()}`;
                    priceLookup.set(key, entry.price || '');
<<<<<<< HEAD
                });
                updateLocationOptions();
                autoFillPriceField();
                maybeFillTimekeeperPrice();
            }

            function startLocationListener() {
                if (locationUnsubscribe) locationUnsubscribe();
                locationUnsubscribe = onSnapshot(collection(db, 'buses'), snapshot => {
                    snapshot.docs.forEach(doc => {
                        const bus = doc.data();
                        if (bus.departsFrom) locationSet.add((bus.departsFrom || '').trim());
                        if (bus.arrivesAt) locationSet.add((bus.arrivesAt || '').trim());
                    });
                    updateLocationOptions();
                    maybeFillTimekeeperPrice();
                });
            }

            function updateLocationOptions() {
                if (!locationOptionsList) return;
                locationOptionsList.innerHTML = '';
                Array.from(locationSet).sort((a, b) => a.localeCompare(b)).forEach(location => {
                    const option = document.createElement('option');
                    option.value = location;
                    locationOptionsList.appendChild(option);
                });
            }

            function autoFillPriceField() {
                if (priceAutoFillRegistered) return;
                if (!addPriceInput) return;
                addPriceInput.dataset.autofilled = 'false';
                addPriceInput.addEventListener('input', () => {
                    addPriceInput.dataset.autofilled = 'false';
                });
                ['change', 'blur'].forEach(evt => {
                    addDepartsFromInput.addEventListener(evt, maybeFillTimekeeperPrice);
                    addArrivesAtInput.addEventListener(evt, maybeFillTimekeeperPrice);
                });
                priceAutoFillRegistered = true;
            }

            function maybeFillTimekeeperPrice() {
                if (!addDepartsFromInput || !addArrivesAtInput || !addPriceInput) return;
                const origin = addDepartsFromInput.value.trim();
                const destination = addArrivesAtInput.value.trim();
                if (!origin || !destination) return;
                const key = `${origin.toLowerCase()}__${destination.toLowerCase()}`;
                if (!priceLookup.has(key)) return;
                if (!addPriceInput.value.trim() || addPriceInput.dataset.autofilled === 'true') {
                    addPriceInput.value = priceLookup.get(key);
                    addPriceInput.dataset.autofilled = 'true';
                }
            }

            function initializeDatePicker() {
                if (!scheduleDateInput) return;
                const todayIso = formatDate(new Date());
                if (!scheduleDateInput.value) scheduleDateInput.value = todayIso;
                updateSelectedDateLabels(scheduleDateInput.value || todayIso);
                scheduleDateInput.addEventListener('change', () => {
                    updateSelectedDateLabels(scheduleDateInput.value);
                    loadScheduleForSelectedDate();
                });
            }

            function updateSelectedDateLabels(isoDate) {
                if (!isoDate) return;
                selectedDate = isoDate;
                if (selectedDateLabel) selectedDateLabel.textContent = formatHumanDate(isoDate);
                if (singleDayLabel) singleDayLabel.textContent = formatHumanDate(isoDate);
            }

            function loadScheduleForSelectedDate() {
                if (!userDepot) return;
                const isoDate = scheduleDateInput && scheduleDateInput.value ? scheduleDateInput.value : formatDate(new Date());
                const dayName = getWeekdayName(isoDate);
                selectedDate = isoDate;

                if (unsubscribe) unsubscribe();
                const scheduleQuery = query(
                    collection(db, 'buses'),
                    where('departsFrom', '==', userDepot)
                );
                unsubscribe = onSnapshot(scheduleQuery, snapshot => {
                        const allBuses = snapshot.docs.map(doc => ({ id: doc.id, ...doc.data() }));
                        latestBuses = filterBusesForDate(allBuses, isoDate, dayName);
                        renderSchedule(latestBuses, statusOverrides);
                    }, error => {
                        console.error('Error fetching schedule:', error);
                        scheduleContainer.innerHTML = '<p class="text-center text-red-500">Unable to load schedule. Check console logs.</p>';
                    });

                if (overrideUnsubscribe) overrideUnsubscribe();
                const overrideQuery = query(
                    collection(db, 'busStatusOverrides'),
                    where('depot', '==', userDepot),
                    where('date', '==', isoDate)
                );
                overrideUnsubscribe = onSnapshot(overrideQuery, snapshot => {
                        const overrideMap = new Map();
                        snapshot.docs.forEach(doc => {
                            const data = doc.data();
                            overrideMap.set(data.busId, data);
                        });
                        statusOverrides = overrideMap;
                        renderSchedule(latestBuses, statusOverrides);
                    }, error => {
                        console.error('Error fetching overrides:', error);
                    });
            }

            function filterBusesForDate(buses, isoDate, dayName) {
                return buses
                    .filter(bus => {
                        const availability = bus.availability || [];
                        const specialDates = bus.specialDates || [];
                        return availability.includes(dayName) || specialDates.includes(isoDate);
                    })
                    .map(bus => ({
                        ...bus,
                        isSpecial: Array.isArray(bus.specialDates) && bus.specialDates.includes(isoDate)
                    }))
                    .sort((a, b) => compareTimes(a.departureTime, b.departureTime));
            }

            function compareTimes(a, b) {
                const toMinutes = (time) => {
                    if (!time) return Number.POSITIVE_INFINITY;
                    const [hours, minutes] = time.split(':').map(Number);
                    if (Number.isNaN(hours) || Number.isNaN(minutes)) return Number.POSITIVE_INFINITY;
                    return hours * 60 + minutes;
                };
                return toMinutes(a) - toMinutes(b);
            }

=======
                });
                updateLocationOptions();
                autoFillPriceField();
                maybeFillTimekeeperPrice();
            }

            function startLocationListener() {
                if (locationUnsubscribe) locationUnsubscribe();
                locationUnsubscribe = onSnapshot(collection(db, 'buses'), snapshot => {
                    snapshot.docs.forEach(doc => {
                        const bus = doc.data();
                        if (bus.departsFrom) locationSet.add((bus.departsFrom || '').trim());
                        if (bus.arrivesAt) locationSet.add((bus.arrivesAt || '').trim());
                    });
                    updateLocationOptions();
                    maybeFillTimekeeperPrice();
                });
            }

            function updateLocationOptions() {
                if (!locationOptionsList) return;
                locationOptionsList.innerHTML = '';
                Array.from(locationSet).sort((a, b) => a.localeCompare(b)).forEach(location => {
                    const option = document.createElement('option');
                    option.value = location;
                    locationOptionsList.appendChild(option);
                });
            }
        }

            function autoFillPriceField() {
                if (priceAutoFillRegistered) return;
                if (!addPriceInput) return;
                addPriceInput.dataset.autofilled = 'false';
                addPriceInput.addEventListener('input', () => {
                    addPriceInput.dataset.autofilled = 'false';
                });
                ['change', 'blur'].forEach(evt => {
                    addDepartsFromInput.addEventListener(evt, maybeFillTimekeeperPrice);
                    addArrivesAtInput.addEventListener(evt, maybeFillTimekeeperPrice);
                });
                priceAutoFillRegistered = true;
            }

            function maybeFillTimekeeperPrice() {
                if (!addDepartsFromInput || !addArrivesAtInput || !addPriceInput) return;
                const origin = addDepartsFromInput.value.trim();
                const destination = addArrivesAtInput.value.trim();
                if (!origin || !destination) return;
                const key = `${origin.toLowerCase()}__${destination.toLowerCase()}`;
                if (!priceLookup.has(key)) return;
                if (!addPriceInput.value.trim() || addPriceInput.dataset.autofilled === 'true') {
                    addPriceInput.value = priceLookup.get(key);
                    addPriceInput.dataset.autofilled = 'true';
                }
            }

            function initializeDatePicker() {
                if (!scheduleDateInput) return;
                const todayIso = formatDate(new Date());
                if (!scheduleDateInput.value) scheduleDateInput.value = todayIso;
                updateSelectedDateLabels(scheduleDateInput.value || todayIso);
                scheduleDateInput.addEventListener('change', () => {
                    updateSelectedDateLabels(scheduleDateInput.value);
                    loadScheduleForSelectedDate();
                });
            }

            function updateSelectedDateLabels(isoDate) {
                if (!isoDate) return;
                selectedDate = isoDate;
                if (selectedDateLabel) selectedDateLabel.textContent = formatHumanDate(isoDate);
                if (singleDayLabel) singleDayLabel.textContent = formatHumanDate(isoDate);
            }

            function loadScheduleForSelectedDate() {
                if (!userDepot) return;
                const isoDate = scheduleDateInput && scheduleDateInput.value ? scheduleDateInput.value : formatDate(new Date());
                const dayName = getWeekdayName(isoDate);
                selectedDate = isoDate;

                if (unsubscribe) unsubscribe();
                const scheduleQuery = query(
                    collection(db, 'buses'),
                    where('departsFrom', '==', userDepot)
                );
                unsubscribe = onSnapshot(scheduleQuery, snapshot => {
                        const allBuses = snapshot.docs.map(doc => ({ id: doc.id, ...doc.data() }));
                        latestBuses = filterBusesForDate(allBuses, isoDate, dayName);
                        renderSchedule(latestBuses, statusOverrides);
                    }, error => {
                        console.error('Error fetching schedule:', error);
                        scheduleContainer.innerHTML = '<p class="text-center text-red-500">Unable to load schedule. Check console logs.</p>';
                    });

                if (overrideUnsubscribe) overrideUnsubscribe();
                const overrideQuery = query(
                    collection(db, 'busStatusOverrides'),
                    where('depot', '==', userDepot),
                    where('date', '==', isoDate)
                );
                overrideUnsubscribe = onSnapshot(overrideQuery, snapshot => {
                        const overrideMap = new Map();
                        snapshot.docs.forEach(doc => {
                            const data = doc.data();
                            overrideMap.set(data.busId, data);
                        });
                        statusOverrides = overrideMap;
                        renderSchedule(latestBuses, statusOverrides);
                    }, error => {
                        console.error('Error fetching overrides:', error);
                    });
            }

            function filterBusesForDate(buses, isoDate, dayName) {
                return buses
                    .filter(bus => {
                        const availability = bus.availability || [];
                        const specialDates = bus.specialDates || [];
                        return availability.includes(dayName) || specialDates.includes(isoDate);
                    })
                    .map(bus => ({
                        ...bus,
                        isSpecial: Array.isArray(bus.specialDates) && bus.specialDates.includes(isoDate)
                    }))
                    .sort((a, b) => compareTimes(a.departureTime, b.departureTime));
            }

            function compareTimes(a, b) {
                const toMinutes = (time) => {
                    if (!time) return Number.POSITIVE_INFINITY;
                    const [hours, minutes] = time.split(':').map(Number);
                    if (Number.isNaN(hours) || Number.isNaN(minutes)) return Number.POSITIVE_INFINITY;
                    return hours * 60 + minutes;
                };
                return toMinutes(a) - toMinutes(b);
            }

>>>>>>> 1aa60919
            function renderSchedule(buses, overridesMap) {
                scheduleContainer.innerHTML = '';
                if (!buses.length) {
                    scheduleContainer.innerHTML = '<p class="text-center text-gray-500">No departures scheduled for this date.</p>';
                    return;
                }

                buses.forEach(bus => {
                    const override = overridesMap.get(bus.id);
                    const status = override ? override.status : (bus.status || 'Scheduled');
                    const statusClass = statusStyles[status] || statusStyles['Scheduled'];
                    const isOverride = Boolean(override);
                    const card = document.createElement('div');
                    card.className = 'p-5 bg-white border border-gray-200 rounded-lg shadow-sm flex flex-col gap-3';
                    if (bus.isSpecial) {
                        card.classList.add('border-indigo-400', 'bg-indigo-50');
                    }
                    card.innerHTML = `
                        <div class="flex flex-col md:flex-row md:items-center md:justify-between gap-3">
                            <div>
                                <p class="text-lg font-semibold text-gray-900">${bus.route || 'Unlabeled Route'}</p>
                                <p class="text-sm text-gray-600">${bus.operator || 'Unknown operator'}</p>
                            </div>
                            <div class="text-right">
                                <p class="text-sm text-gray-500">Departs</p>
                                <p class="text-xl font-bold text-gray-900">${bus.departureTime || 'TBD'}</p>
                                ${bus.arrivalTime ? `<p class="text-xs text-gray-500">Arrives ${bus.arrivalTime}</p>` : ''}
                            </div>
                        </div>
                        <div class="flex flex-wrap items-center gap-3 text-sm text-gray-600">
                            <span class="inline-flex items-center gap-2 px-3 py-1 rounded-full border ${statusClass} status-pill">
                                <span class="font-semibold">${status}</span>
                                ${isOverride ? '<span class="text-[0.65rem] uppercase tracking-wide text-indigo-600">Override</span>' : ''}
                            </span>
                            <span class="inline-flex items-center gap-1 px-3 py-1 rounded-full bg-gray-100 text-gray-700">${bus.departsFrom || userDepot} → ${bus.arrivesAt || ''}</span>
                            ${bus.price ? `<span class="inline-flex items-center gap-1 px-2.5 py-1 rounded-full bg-emerald-50 text-emerald-700 border border-emerald-200">${bus.price}</span>` : ''}
                            ${bus.isSpecial ? '<span class="inline-flex items-center gap-1 px-2 py-1 rounded-full bg-indigo-600 text-white text-xs">Single-day</span>' : ''}
                        </div>
                        <div class="flex flex-wrap gap-2">
                            ${renderStatusButtons(status, bus.id)}
                        </div>
                    `;
                    scheduleContainer.appendChild(card);
                });
                const data = await response.json();
                if (!response.ok) throw new Error(data.message || 'Login failed');
                state.token = data.token;
                localStorage.setItem(TOKEN_KEY, data.token);
                toggleView();
            } catch (error) {
                loginError.textContent = error.message;
            }
        }

            function renderStatusButtons(activeStatus, busId) {
                return statusOptions.map(statusOption => {
                    const baseClass = statusStyles[statusOption] || statusStyles['Scheduled'];
                    const isActive = statusOption === activeStatus;
                    const activeClass = isActive ? 'ring-2 ring-offset-1 ring-indigo-500' : '';
                    return `<button type="button" data-id="${busId}" data-status="${statusOption}" class="status-btn px-3 py-1 rounded-full border text-xs font-semibold transition ${baseClass} ${activeClass}">${statusOption}</button>`;
                }).join('');
            }

            function formatHumanDate(isoDate) {
                const date = new Date(`${isoDate}T00:00:00`);
                if (Number.isNaN(date.getTime())) return isoDate;
                return date.toLocaleDateString(undefined, { weekday: 'long', month: 'short', day: 'numeric' });
<<<<<<< HEAD
            }

            function formatDate(date) {
                const year = date.getFullYear();
                const month = String(date.getMonth() + 1).padStart(2, '0');
                const day = String(date.getDate()).padStart(2, '0');
                return `${year}-${month}-${day}`;
            }

            function getWeekdayName(isoDate) {
                const date = new Date(`${isoDate}T00:00:00`);
                return date.toLocaleDateString('en-US', { weekday: 'long' });
=======
>>>>>>> 1aa60919
            }

            function formatDate(date) {
                const year = date.getFullYear();
                const month = String(date.getMonth() + 1).padStart(2, '0');
                const day = String(date.getDate()).padStart(2, '0');
                return `${year}-${month}-${day}`;
            }

            function getWeekdayName(isoDate) {
                const date = new Date(`${isoDate}T00:00:00`);
                return date.toLocaleDateString('en-US', { weekday: 'long' });
            }
        }

            scheduleContainer.addEventListener('click', (e) => {
                const button = e.target.closest('.status-btn');
                if (!button) return;
                const busId = button.dataset.id;
                const newStatus = button.dataset.status;
                updateStatusForDate(busId, newStatus);
            });
        }

        function renderStatusPill(status) {
            const map = {
                'Scheduled': { badge: '<span class="px-2 py-1 text-xs font-semibold rounded-full bg-gray-100 text-gray-700">Scheduled</span>', border: 'border-gray-300' },
                'Departed': { badge: '<span class="px-2 py-1 text-xs font-semibold rounded-full bg-green-100 text-green-700">Departed</span>', border: 'border-green-500' },
                'Arrived': { badge: '<span class="px-2 py-1 text-xs font-semibold rounded-full bg-blue-100 text-blue-700">Arrived</span>', border: 'border-blue-500' },
                'Delayed': { badge: '<span class="px-2 py-1 text-xs font-semibold rounded-full bg-yellow-100 text-yellow-700">Delayed</span>', border: 'border-yellow-500' },
                'Cancelled': { badge: '<span class="px-2 py-1 text-xs font-semibold rounded-full bg-red-100 text-red-700">Cancelled</span>', border: 'border-red-500' }
            };
            return map[status] || map['Scheduled'];
        }

            async function updateStatusForDate(busId, status) {
                if (!selectedDate || !busId) return;
                const docId = `${busId}_${selectedDate}`;
                const docRef = doc(db, 'busStatusOverrides', docId);
                try {
                    if (status === 'Scheduled') {
                        await deleteDoc(docRef);
                    } else {
                        await setDoc(docRef, {
                            busId,
                            date: selectedDate,
                            depot: userDepot,
                            status,
                            updatedAt: serverTimestamp(),
                            updatedBy: currentUser ? currentUser.uid : null
                        }, { merge: true });
                    }
                } catch (error) {
                    console.error('Error updating status override:', error);
                    alert('Unable to update status. Please try again.');
                }
            }

            async function updateStatusForDate(busId, status) {
                if (!selectedDate || !busId) return;
                const docId = `${busId}_${selectedDate}`;
                const docRef = doc(db, 'busStatusOverrides', docId);
                try {
                    if (status === 'Scheduled') {
                        await deleteDoc(docRef);
                    } else {
                        await setDoc(docRef, {
                            busId,
                            date: selectedDate,
                            depot: userDepot,
                            status,
                            updatedAt: serverTimestamp(),
                            updatedBy: currentUser ? currentUser.uid : null
                        }, { merge: true });
                    }
                } catch (error) {
                    console.error('Error updating status override:', error);
                    alert('Unable to update status. Please try again.');
                }
            }

            // --- ADD UNSCHEDULED BUS ---
            addBusForm.addEventListener('submit', async (e) => {
                e.preventDefault();
                if (!userDepot) return;
                addBusMessage.textContent = '';
                addBusMessage.className = 'text-sm font-medium';
                const isoDate = selectedDate || (scheduleDateInput && scheduleDateInput.value) || formatDate(new Date());
                const mode = (document.querySelector('input[name="bus-duration"]:checked') || {}).value || 'single-day';
                const availability = Array.from(addAvailabilityContainer.querySelectorAll('input:checked')).map(cb => cb.value);

                if (mode === 'permanent' && availability.length === 0) {
                    addBusMessage.textContent = 'Select at least one availability day for permanent buses.';
                    addBusMessage.className = 'text-sm font-medium text-red-600';
                    return;
                }

                const stops = addStopsInput.value
                    .split('\n')
                    .map(stop => stop.trim())
                    .filter(Boolean);

                const newBus = {
                    route: addRouteInput.value.trim(),
                    operator: addOperatorInput.value.trim(),
                    departsFrom: addDepartsFromInput.value.trim() || userDepot,
                    arrivesAt: addArrivesAtInput.value.trim(),
                    departureTime: addDepartureTimeInput.value,
                    arrivalTime: addArrivalTimeInput.value,
                    price: addPriceInput.value.trim(),
                    expresswayEntrance: addExpresswayEntranceInput.value.trim(),
                    expresswayExit: addExpresswayExitInput.value.trim(),
                    stops,
                    availability: mode === 'permanent' ? availability : [],
                    status: 'Scheduled',
                    sortOrder: 9999,
                    createdAt: serverTimestamp(),
                    createdBy: currentUser ? currentUser.uid : null
                };

                if (mode === 'single-day') {
                    newBus.specialDates = [isoDate];
                    newBus.temporary = true;
                } else {
                    newBus.specialDates = newBus.specialDates || [];
                    newBus.temporary = false;
                }

                try {
                    await addDoc(collection(db, 'buses'), newBus);
                    addBusMessage.textContent = mode === 'single-day'
                        ? 'Temporary bus added for the selected date.'
                        : 'Bus added to the timetable.';
                    addBusMessage.className = 'text-sm font-medium text-green-600';
                    addBusForm.reset();
                    addDepartsFromInput.value = userDepot || '';
                    updateSelectedDateLabels(isoDate);
                } catch (error) {
                    console.error('Error adding bus:', error);
                    addBusMessage.textContent = 'Could not add bus. Please check the console for details.';
                    addBusMessage.className = 'text-sm font-medium text-red-600';
                }
                loadSchedule();
            } catch (error) {
                alert(error.message);
            }
        }

        async function handleAddBus(event) {
            event.preventDefault();
            addBusMessage.textContent = '';
            if (!state.user || !state.user.depot) {
                addBusMessage.textContent = 'Your profile is missing a depot assignment.';
                addBusMessage.className = 'text-sm text-red-600';
                return;
            }
            const payload = {
                route: document.getElementById('add-route').value.trim(),
                operator: document.getElementById('add-operator').value.trim(),
                arrivesAt: document.getElementById('add-arrivesAt').value.trim(),
                departureTime: document.getElementById('add-departureTime').value,
                arrivalTime: document.getElementById('add-arrivalTime').value,
                price: document.getElementById('add-price').value.trim(),
                availability: [new Date().toLocaleString('en-US', { weekday: 'long' })]
            };
            try {
                const response = await fetchWithAuth('/api/timekeeper/buses', {
                    method: 'POST',
                    body: JSON.stringify(payload)
                });
                const data = await response.json();
                if (!response.ok) throw new Error((data.errors && data.errors.join(', ')) || data.message || 'Failed to add bus');
                addBusMessage.textContent = `Added ${data.route} departure.`;
                addBusMessage.className = 'text-sm text-green-600';
                addBusForm.reset();
                loadSchedule();
            } catch (error) {
                addBusMessage.textContent = error.message;
                addBusMessage.className = 'text-sm text-red-600';
            }
        }

        loginForm.addEventListener('submit', handleLogin);
        logoutButton.addEventListener('click', handleLogout);
        refreshButton.addEventListener('click', loadSchedule);
        scheduleContainer.addEventListener('click', handleStatusChange);
        addBusForm.addEventListener('submit', handleAddBus);

        toggleView();
    </script>

</body>
</html><|MERGE_RESOLUTION|>--- conflicted
+++ resolved
@@ -71,7 +71,6 @@
                     <input type="text" placeholder="Price" id="add-price" class="w-full p-2 border rounded">
                     <input type="text" placeholder="Expressway Entrance" id="add-expresswayEntrance" class="w-full p-2 border rounded">
                     <input type="text" placeholder="Expressway Exit" id="add-expresswayExit" class="w-full p-2 border rounded">
-<<<<<<< HEAD
                 </div>
 
                 <div>
@@ -80,16 +79,6 @@
                 </div>
 
                 <div>
-=======
-                </div>
-
-                <div>
-                    <label class="font-semibold text-sm text-gray-700">Availability</label>
-                    <div id="add-availability" class="mt-2 grid grid-cols-2 md:grid-cols-4 gap-2"></div>
-                </div>
-
-                <div>
->>>>>>> 1aa60919
                     <label class="font-semibold text-sm text-gray-700">Intermediate Stops (one per line)</label>
                     <textarea id="add-stops" rows="3" class="w-full p-2 border rounded"></textarea>
                 </div>
@@ -130,16 +119,7 @@
 
     <script type="module">
         import { getApp, getApps, initializeApp } from "https://www.gstatic.com/firebasejs/9.22.2/firebase-app.js";
-<<<<<<< HEAD
         import { getAuth } from "https://www.gstatic.com/firebasejs/9.22.2/firebase-auth.js";
-=======
-        import {
-            getAuth,
-            onAuthStateChanged,
-            signInWithEmailAndPassword,
-            signOut
-        } from "https://www.gstatic.com/firebasejs/9.22.2/firebase-auth.js";
->>>>>>> 1aa60919
         import {
             getFirestore,
             addDoc,
@@ -237,7 +217,6 @@
             };
 
             function normalizeRole(role) {
-<<<<<<< HEAD
                 const value = (role || '').toString().trim().toLowerCase();
                 if (value === 'administrator') return 'admin';
                 if (value === 'timekeepers') return 'timekeeper';
@@ -316,9 +295,6 @@
                 }
 
                 return { role: profileRole || null, profile };
-=======
-                return (role || '').toString().trim().toLowerCase();
->>>>>>> 1aa60919
             }
 
             async function fetchUserProfile(user) {
@@ -337,7 +313,6 @@
 
                 try {
                     let profile = await tryDoc(user.uid);
-<<<<<<< HEAD
                     if (profile) return maybeBackfillEmailLower(usersCollection, profile, emailLower);
 
                     profile = await tryDoc(email);
@@ -346,37 +321,19 @@
                     if (emailLower !== email) {
                         profile = await tryDoc(emailLower);
                         if (profile) return maybeBackfillEmailLower(usersCollection, profile, emailLower);
-=======
-                    if (profile) return profile;
-
-                    profile = await tryDoc(email);
-                    if (profile) return profile;
-
-                    if (emailLower !== email) {
-                        profile = await tryDoc(emailLower);
-                        if (profile) return profile;
->>>>>>> 1aa60919
                     }
 
                     if (email) {
                         let snapshot = await getDocs(query(usersCollection, where('emailLower', '==', emailLower), limit(1)));
                         if (!snapshot.empty) {
                             const docSnap = snapshot.docs[0];
-<<<<<<< HEAD
                             return maybeBackfillEmailLower(usersCollection, { id: docSnap.id, ...docSnap.data() }, emailLower);
-=======
-                            return { id: docSnap.id, ...docSnap.data() };
->>>>>>> 1aa60919
                         }
 
                         snapshot = await getDocs(query(usersCollection, where('email', '==', email), limit(1)));
                         if (!snapshot.empty) {
                             const docSnap = snapshot.docs[0];
-<<<<<<< HEAD
                             return maybeBackfillEmailLower(usersCollection, { id: docSnap.id, ...docSnap.data() }, emailLower);
-=======
-                            return { id: docSnap.id, ...docSnap.data() };
->>>>>>> 1aa60919
                         }
                     }
 
@@ -391,18 +348,11 @@
             onAuthStateChanged(auth, async (user) => {
                 if (user) {
                     try {
-<<<<<<< HEAD
                         const { role, profile } = await resolveRole(user, ['timekeeper', 'admin']);
                         if (role === 'timekeeper' || role === 'admin') {
                             currentUser = user;
                             const activeProfile = profile || await fetchUserProfile(user);
                             const rawDepot = activeProfile?.depot ?? activeProfile?.depotName ?? activeProfile?.location ?? '';
-=======
-                        const profile = await fetchUserProfile(user);
-                        if (profile && normalizeRole(profile.role) === 'timekeeper') {
-                            currentUser = user;
-                            const rawDepot = profile.depot ?? profile.depotName ?? profile.location ?? '';
->>>>>>> 1aa60919
                             userDepot = rawDepot ? String(rawDepot) : '';
                             depotNameEl.textContent = userDepot || '—';
                             addDepartsFromInput.value = userDepot || '';
@@ -415,20 +365,12 @@
                             loadScheduleForSelectedDate();
                         } else {
                             alert('Access Denied. You must be a Time Keeper to view this page.');
-<<<<<<< HEAD
                             await auth.signOut();
-=======
-                            await signOut(auth);
->>>>>>> 1aa60919
                         }
                     } catch (error) {
                         console.error("Permission error on login:", error);
                         alert('Error verifying your permissions. Please contact an administrator.');
-<<<<<<< HEAD
                         await auth.signOut();
-=======
-                        await signOut(auth);
->>>>>>> 1aa60919
                     }
                 } else {
                     currentUser = null;
@@ -504,7 +446,6 @@
                     locationSet.add(destination);
                     const key = `${origin.toLowerCase()}__${destination.toLowerCase()}`;
                     priceLookup.set(key, entry.price || '');
-<<<<<<< HEAD
                 });
                 updateLocationOptions();
                 autoFillPriceField();
@@ -642,146 +583,6 @@
                 return toMinutes(a) - toMinutes(b);
             }
 
-=======
-                });
-                updateLocationOptions();
-                autoFillPriceField();
-                maybeFillTimekeeperPrice();
-            }
-
-            function startLocationListener() {
-                if (locationUnsubscribe) locationUnsubscribe();
-                locationUnsubscribe = onSnapshot(collection(db, 'buses'), snapshot => {
-                    snapshot.docs.forEach(doc => {
-                        const bus = doc.data();
-                        if (bus.departsFrom) locationSet.add((bus.departsFrom || '').trim());
-                        if (bus.arrivesAt) locationSet.add((bus.arrivesAt || '').trim());
-                    });
-                    updateLocationOptions();
-                    maybeFillTimekeeperPrice();
-                });
-            }
-
-            function updateLocationOptions() {
-                if (!locationOptionsList) return;
-                locationOptionsList.innerHTML = '';
-                Array.from(locationSet).sort((a, b) => a.localeCompare(b)).forEach(location => {
-                    const option = document.createElement('option');
-                    option.value = location;
-                    locationOptionsList.appendChild(option);
-                });
-            }
-        }
-
-            function autoFillPriceField() {
-                if (priceAutoFillRegistered) return;
-                if (!addPriceInput) return;
-                addPriceInput.dataset.autofilled = 'false';
-                addPriceInput.addEventListener('input', () => {
-                    addPriceInput.dataset.autofilled = 'false';
-                });
-                ['change', 'blur'].forEach(evt => {
-                    addDepartsFromInput.addEventListener(evt, maybeFillTimekeeperPrice);
-                    addArrivesAtInput.addEventListener(evt, maybeFillTimekeeperPrice);
-                });
-                priceAutoFillRegistered = true;
-            }
-
-            function maybeFillTimekeeperPrice() {
-                if (!addDepartsFromInput || !addArrivesAtInput || !addPriceInput) return;
-                const origin = addDepartsFromInput.value.trim();
-                const destination = addArrivesAtInput.value.trim();
-                if (!origin || !destination) return;
-                const key = `${origin.toLowerCase()}__${destination.toLowerCase()}`;
-                if (!priceLookup.has(key)) return;
-                if (!addPriceInput.value.trim() || addPriceInput.dataset.autofilled === 'true') {
-                    addPriceInput.value = priceLookup.get(key);
-                    addPriceInput.dataset.autofilled = 'true';
-                }
-            }
-
-            function initializeDatePicker() {
-                if (!scheduleDateInput) return;
-                const todayIso = formatDate(new Date());
-                if (!scheduleDateInput.value) scheduleDateInput.value = todayIso;
-                updateSelectedDateLabels(scheduleDateInput.value || todayIso);
-                scheduleDateInput.addEventListener('change', () => {
-                    updateSelectedDateLabels(scheduleDateInput.value);
-                    loadScheduleForSelectedDate();
-                });
-            }
-
-            function updateSelectedDateLabels(isoDate) {
-                if (!isoDate) return;
-                selectedDate = isoDate;
-                if (selectedDateLabel) selectedDateLabel.textContent = formatHumanDate(isoDate);
-                if (singleDayLabel) singleDayLabel.textContent = formatHumanDate(isoDate);
-            }
-
-            function loadScheduleForSelectedDate() {
-                if (!userDepot) return;
-                const isoDate = scheduleDateInput && scheduleDateInput.value ? scheduleDateInput.value : formatDate(new Date());
-                const dayName = getWeekdayName(isoDate);
-                selectedDate = isoDate;
-
-                if (unsubscribe) unsubscribe();
-                const scheduleQuery = query(
-                    collection(db, 'buses'),
-                    where('departsFrom', '==', userDepot)
-                );
-                unsubscribe = onSnapshot(scheduleQuery, snapshot => {
-                        const allBuses = snapshot.docs.map(doc => ({ id: doc.id, ...doc.data() }));
-                        latestBuses = filterBusesForDate(allBuses, isoDate, dayName);
-                        renderSchedule(latestBuses, statusOverrides);
-                    }, error => {
-                        console.error('Error fetching schedule:', error);
-                        scheduleContainer.innerHTML = '<p class="text-center text-red-500">Unable to load schedule. Check console logs.</p>';
-                    });
-
-                if (overrideUnsubscribe) overrideUnsubscribe();
-                const overrideQuery = query(
-                    collection(db, 'busStatusOverrides'),
-                    where('depot', '==', userDepot),
-                    where('date', '==', isoDate)
-                );
-                overrideUnsubscribe = onSnapshot(overrideQuery, snapshot => {
-                        const overrideMap = new Map();
-                        snapshot.docs.forEach(doc => {
-                            const data = doc.data();
-                            overrideMap.set(data.busId, data);
-                        });
-                        statusOverrides = overrideMap;
-                        renderSchedule(latestBuses, statusOverrides);
-                    }, error => {
-                        console.error('Error fetching overrides:', error);
-                    });
-            }
-
-            function filterBusesForDate(buses, isoDate, dayName) {
-                return buses
-                    .filter(bus => {
-                        const availability = bus.availability || [];
-                        const specialDates = bus.specialDates || [];
-                        return availability.includes(dayName) || specialDates.includes(isoDate);
-                    })
-                    .map(bus => ({
-                        ...bus,
-                        isSpecial: Array.isArray(bus.specialDates) && bus.specialDates.includes(isoDate)
-                    }))
-                    .sort((a, b) => compareTimes(a.departureTime, b.departureTime));
-            }
-
-            function compareTimes(a, b) {
-                const toMinutes = (time) => {
-                    if (!time) return Number.POSITIVE_INFINITY;
-                    const [hours, minutes] = time.split(':').map(Number);
-                    if (Number.isNaN(hours) || Number.isNaN(minutes)) return Number.POSITIVE_INFINITY;
-                    return hours * 60 + minutes;
-                };
-                return toMinutes(a) - toMinutes(b);
-            }
-
->>>>>>> 1aa60919
             function renderSchedule(buses, overridesMap) {
                 scheduleContainer.innerHTML = '';
                 if (!buses.length) {
@@ -849,7 +650,6 @@
                 const date = new Date(`${isoDate}T00:00:00`);
                 if (Number.isNaN(date.getTime())) return isoDate;
                 return date.toLocaleDateString(undefined, { weekday: 'long', month: 'short', day: 'numeric' });
-<<<<<<< HEAD
             }
 
             function formatDate(date) {
@@ -862,8 +662,12 @@
             function getWeekdayName(isoDate) {
                 const date = new Date(`${isoDate}T00:00:00`);
                 return date.toLocaleDateString('en-US', { weekday: 'long' });
-=======
->>>>>>> 1aa60919
+            }
+
+            function formatHumanDate(isoDate) {
+                const date = new Date(`${isoDate}T00:00:00`);
+                if (Number.isNaN(date.getTime())) return isoDate;
+                return date.toLocaleDateString(undefined, { weekday: 'long', month: 'short', day: 'numeric' });
             }
 
             function formatDate(date) {
