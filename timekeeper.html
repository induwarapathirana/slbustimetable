<!DOCTYPE html>
<html lang="en">
<head>
    <meta charset="UTF-8">
    <meta name="viewport" content="width=device-width, initial-scale=1.0">
    <title>Time Keeper Panel</title>
    <script src="https://cdn.tailwindcss.com"></script>
    <link href="https://fonts.googleapis.com/css2?family=Inter:wght@400;500;600;700&display=swap" rel="stylesheet">
    <style>
        body { font-family: 'Inter', sans-serif; }
    </style>
</head>
<body class="bg-gray-100">

    <div id="login-screen" class="min-h-screen flex items-center justify-center">
        <div class="bg-white p-8 rounded-lg shadow-md w-full max-w-md">
            <h2 class="text-2xl font-bold text-center mb-6">Time Keeper Login</h2>
            <form id="login-form" class="space-y-4">
                <div>
                    <label for="email" class="block text-sm font-medium text-gray-700">Email</label>
                    <input type="email" id="email" class="mt-1 block w-full px-3 py-2 border border-gray-300 rounded-md shadow-sm focus:outline-none focus:ring-indigo-500 focus:border-indigo-500" required>
                </div>
                <div>
                    <label for="password" class="block text-sm font-medium text-gray-700">Password</label>
                    <input type="password" id="password" class="mt-1 block w-full px-3 py-2 border border-gray-300 rounded-md shadow-sm focus:outline-none focus:ring-indigo-500 focus:border-indigo-500" required>
                </div>
                <button type="submit" class="w-full bg-indigo-600 text-white py-2 px-4 rounded-md hover:bg-indigo-700 focus:outline-none focus:ring-2 focus:ring-offset-2 focus:ring-indigo-500">Login</button>
                <p id="login-error" class="text-red-500 text-sm text-center"></p>
            </form>
        </div>
    </div>

    <div id="dashboard" class="hidden container mx-auto p-4 md:p-6">
        <header class="flex justify-between items-center mb-6">
            <h1 class="text-2xl font-bold">Daily Schedule: <span id="depot-name" class="text-indigo-600"></span></h1>
            <button id="logout-button" class="bg-red-500 text-white py-2 px-4 rounded-md hover:bg-red-600">Logout</button>
        </header>

        <div class="bg-white p-6 rounded-lg shadow-md mb-8">
<<<<<<< HEAD
            <div class="flex flex-col lg:flex-row lg:items-center lg:justify-between gap-4">
                <div>
                    <h2 class="text-xl font-bold">Schedule for <span id="selected-date-label" class="text-indigo-600"></span></h2>
                    <p class="text-sm text-gray-500">Status updates apply only to the selected date and automatically revert afterwards.</p>
                </div>
                <div class="flex items-center gap-3">
                    <label for="schedule-date" class="text-sm font-semibold text-gray-700">Select Date</label>
                    <input type="date" id="schedule-date" class="border border-gray-300 rounded-md px-3 py-2 focus:outline-none focus:ring-2 focus:ring-indigo-500">
                </div>
            </div>
            <div class="mt-4 flex items-center gap-2 text-xs text-gray-500">
                <span class="inline-flex items-center justify-center w-2.5 h-2.5 rounded-full bg-green-500"></span>
                <span>Tap a status to update it for this day. Choose "Scheduled" to clear overrides.</span>
            </div>
            <div id="schedule-container" class="space-y-4 mt-4">
                <!-- Schedule items will be inserted here -->
=======
            <div class="flex justify-between items-center mb-4">
                <h2 class="text-xl font-bold">Today's Departures</h2>
                <button id="refresh-button" class="bg-slate-200 text-slate-700 py-2 px-4 rounded-md hover:bg-slate-300">Refresh</button>
>>>>>>> 5dbaf09b
            </div>
            <div id="schedule-container" class="space-y-4"></div>
        </div>

        <div class="bg-white p-6 rounded-lg shadow-md">
<<<<<<< HEAD
            <h2 class="text-xl font-bold mb-4">Add Unscheduled Bus</h2>
            <p class="text-sm text-gray-500 mb-4">Create a one-off service for the selected date or add a permanent timetable entry using your depot presets.</p>
            <form id="add-bus-form" class="space-y-4">
                <div class="grid grid-cols-1 md:grid-cols-2 lg:grid-cols-3 gap-4">
                    <input type="text" placeholder="Route (e.g., EX1/extra)" id="add-route" class="w-full p-2 border rounded" required>
                    <input type="text" placeholder="Operator" id="add-operator" class="w-full p-2 border rounded" required>
                    <input type="text" placeholder="Departs From" id="add-departsFrom" class="w-full p-2 border rounded" list="timekeeper-location-options" required>
                    <input type="text" placeholder="Arrives At" id="add-arrivesAt" class="w-full p-2 border rounded" list="timekeeper-location-options" required>
                    <input type="time" id="add-departureTime" class="w-full p-2 border rounded" required>
                    <input type="time" id="add-arrivalTime" class="w-full p-2 border rounded" placeholder="Arrival Time">
                    <input type="text" placeholder="Price" id="add-price" class="w-full p-2 border rounded">
                    <input type="text" placeholder="Expressway Entrance" id="add-expresswayEntrance" class="w-full p-2 border rounded">
                    <input type="text" placeholder="Expressway Exit" id="add-expresswayExit" class="w-full p-2 border rounded">
                </div>

                <div>
                    <label class="font-semibold text-sm text-gray-700">Availability</label>
                    <div id="add-availability" class="mt-2 grid grid-cols-2 md:grid-cols-4 gap-2"></div>
                </div>

                <div>
                    <label class="font-semibold text-sm text-gray-700">Intermediate Stops (one per line)</label>
                    <textarea id="add-stops" rows="3" class="w-full p-2 border rounded"></textarea>
                </div>

                <fieldset class="border border-gray-200 rounded-md p-4">
                    <legend class="px-2 text-sm font-semibold text-gray-700">How long should this bus stay in the timetable?</legend>
                    <div class="grid grid-cols-1 md:grid-cols-2 gap-3 mt-2 text-sm">
                        <label class="flex items-start gap-2">
                            <input type="radio" name="bus-duration" value="single-day" class="mt-1" checked>
                            <span>
                                Single day only (adds to <span class="font-semibold" id="single-day-label"></span>)
                                <span class="block text-gray-500">The bus will appear only on the selected date.</span>
                            </span>
                        </label>
                        <label class="flex items-start gap-2">
                            <input type="radio" name="bus-duration" value="permanent" class="mt-1">
                            <span>
                                Keep permanently
                                <span class="block text-gray-500">Uses the availability days above for ongoing departures.</span>
                            </span>
                        </label>
                    </div>
                </fieldset>

                <p id="add-bus-message" class="text-sm font-medium"></p>

                <div class="flex justify-end">
=======
            <div class="flex flex-col md:flex-row md:items-center md:justify-between gap-3 mb-4">
                <h2 class="text-xl font-bold">Add Unscheduled Bus</h2>
                <div class="flex items-center gap-3 bg-indigo-50 text-indigo-700 px-3 py-2 rounded-md text-sm">
                    <span class="font-semibold">Mode:</span>
                    <label class="flex items-center gap-1"><input type="radio" name="add-mode" value="single" id="mode-single" class="text-indigo-600" checked> Single day</label>
                    <label class="flex items-center gap-1"><input type="radio" name="add-mode" value="persist" id="mode-persist" class="text-indigo-600"> Keep in timetable</label>
                </div>
            </div>
            <form id="add-bus-form" class="space-y-4">
                <div class="grid grid-cols-1 md:grid-cols-2 lg:grid-cols-3 gap-4">
                    <input type="text" placeholder="Route" id="add-route" class="w-full p-2 border rounded" required>
                    <input type="text" placeholder="Operator" id="add-operator" class="w-full p-2 border rounded" required>
                    <input type="text" placeholder="Departs From" id="add-departsFrom" list="timekeeper-locations" class="w-full p-2 border rounded" required>
                    <input type="text" placeholder="Arrives At" id="add-arrivesAt" list="timekeeper-locations" class="w-full p-2 border rounded" required>
                    <input type="time" id="add-departureTime" class="w-full p-2 border rounded" required>
                    <input type="time" id="add-arrivalTime" class="w-full p-2 border rounded" placeholder="Optional arrival">
                </div>
                <div class="grid grid-cols-1 md:grid-cols-3 gap-4">
                    <input type="text" id="add-price" class="w-full p-2 border rounded" placeholder="Fare (optional)">
                    <input type="text" id="add-expresswayEntrance" class="w-full p-2 border rounded" placeholder="Expressway entrance">
                    <input type="text" id="add-expresswayExit" class="w-full p-2 border rounded" placeholder="Expressway exit">
                </div>
                <div>
                    <label class="font-semibold text-sm text-gray-700">Intermediate Stops (one per line)</label>
                    <textarea id="add-stops" rows="3" class="w-full mt-2 p-2 border rounded" placeholder="Enter optional stops"></textarea>
                </div>
                <div class="grid grid-cols-1 md:grid-cols-2 gap-4">
                    <input type="time" id="add-arrivalTime" class="w-full p-2 border rounded" placeholder="Optional arrival">
                    <input type="text" id="add-price" class="w-full p-2 border rounded" placeholder="Optional fare">
                </div>
                <div class="text-right">
>>>>>>> 5dbaf09b
                    <button type="submit" class="bg-blue-500 text-white py-2 px-6 rounded-md hover:bg-blue-600">Add Bus</button>
                </div>
                <p id="add-bus-message" class="text-sm"></p>
            </form>
        </div>

        <datalist id="timekeeper-locations"></datalist>
    </div>

<<<<<<< HEAD
    <datalist id="timekeeper-location-options"></datalist>

=======
    
>>>>>>> 5dbaf09b
    <script>
        const TOKEN_KEY = 'slbustimetable:token';
        const state = {
            token: localStorage.getItem(TOKEN_KEY) || null,
            user: null,
            schedule: []
        };

        const loginScreen = document.getElementById('login-screen');
        const dashboard = document.getElementById('dashboard');
        const loginForm = document.getElementById('login-form');
        const loginError = document.getElementById('login-error');
        const logoutButton = document.getElementById('logout-button');
        const refreshButton = document.getElementById('refresh-button');
        const depotNameEl = document.getElementById('depot-name');
        const scheduleContainer = document.getElementById('schedule-container');
        const addBusForm = document.getElementById('add-bus-form');
        const addBusMessage = document.getElementById('add-bus-message');

<<<<<<< HEAD
            const app = firebase.initializeApp(firebaseConfig);
            const auth = firebase.auth();
            const db = firebase.firestore();

            // DOM Elements
            const loginScreen = document.getElementById('login-screen');
            const dashboard = document.getElementById('dashboard');
            const loginForm = document.getElementById('login-form');
            const logoutButton = document.getElementById('logout-button');
            const scheduleContainer = document.getElementById('schedule-container');
            const depotNameEl = document.getElementById('depot-name');
            const scheduleDateInput = document.getElementById('schedule-date');
            const selectedDateLabel = document.getElementById('selected-date-label');
            const singleDayLabel = document.getElementById('single-day-label');
            const addBusForm = document.getElementById('add-bus-form');
            const addBusMessage = document.getElementById('add-bus-message');
            const addRouteInput = document.getElementById('add-route');
            const addOperatorInput = document.getElementById('add-operator');
            const addDepartsFromInput = document.getElementById('add-departsFrom');
            const addArrivesAtInput = document.getElementById('add-arrivesAt');
            const addDepartureTimeInput = document.getElementById('add-departureTime');
            const addArrivalTimeInput = document.getElementById('add-arrivalTime');
            const addPriceInput = document.getElementById('add-price');
            const addExpresswayEntranceInput = document.getElementById('add-expresswayEntrance');
            const addExpresswayExitInput = document.getElementById('add-expresswayExit');
            const addStopsInput = document.getElementById('add-stops');
            const addAvailabilityContainer = document.getElementById('add-availability');
            const locationOptionsList = document.getElementById('timekeeper-location-options');

            let currentUser = null;
            let userDepot = null;
            let unsubscribe = null;
            let overrideUnsubscribe = null;
            let priceMatrixUnsubscribe = null;
            let locationUnsubscribe = null;

            let latestBuses = [];
            let statusOverrides = new Map();
            let selectedDate = null;

            const priceLookup = new Map();
            const locationSet = new Set();
            let priceAutoFillRegistered = false;
            const daysOfWeek = ["Monday", "Tuesday", "Wednesday", "Thursday", "Friday", "Saturday", "Sunday"];
            const statusOptions = ["Scheduled", "Departed", "Arrived", "Delayed", "Cancelled"];
            const statusStyles = {
                "Scheduled": "border-gray-300 text-gray-700 bg-white hover:bg-gray-50",
                "Departed": "border-green-500 text-green-700 bg-green-50 hover:bg-green-100",
                "Arrived": "border-blue-500 text-blue-700 bg-blue-50 hover:bg-blue-100",
                "Delayed": "border-yellow-500 text-yellow-700 bg-yellow-50 hover:bg-yellow-100",
                "Cancelled": "border-red-500 text-red-700 bg-red-50 hover:bg-red-100"
            };

            function normalizeRole(role) {
                return (role || '').toString().trim().toLowerCase();
            }

            async function fetchUserProfile(user) {
                if (!user) return null;
                const email = (user.email || '').trim();
                const emailLower = email.toLowerCase();

                const usersCollection = db.collection('users');

                const tryDoc = async (docId) => {
                    if (!docId) return null;
                    const doc = await usersCollection.doc(docId).get();
                    return doc.exists ? { id: doc.id, ...doc.data() } : null;
                };

                try {
                    let profile = await tryDoc(user.uid);
                    if (profile) return profile;

                    profile = await tryDoc(email);
                    if (profile) return profile;

                    if (emailLower !== email) {
                        profile = await tryDoc(emailLower);
                        if (profile) return profile;
                    }

                    if (email) {
                        let snapshot = await usersCollection.where('emailLower', '==', emailLower).limit(1).get();
                        if (!snapshot.empty) {
                            const doc = snapshot.docs[0];
                            return { id: doc.id, ...doc.data() };
                        }

                        snapshot = await usersCollection.where('email', '==', email).limit(1).get();
                        if (!snapshot.empty) {
                            const doc = snapshot.docs[0];
                            return { id: doc.id, ...doc.data() };
                        }
                    }

                    return null;
                } catch (error) {
                    console.error('Error fetching user profile:', error);
                    throw error;
                }
            }

            // --- AUTHENTICATION & ACCESS CONTROL ---
            auth.onAuthStateChanged(async (user) => {
                if (user) {
                    try {
                        const profile = await fetchUserProfile(user);
                        if (profile && normalizeRole(profile.role) === 'timekeeper') {
                            currentUser = user;
                            const rawDepot = profile.depot ?? profile.depotName ?? profile.location ?? '';
                            userDepot = rawDepot ? String(rawDepot) : '';
                            depotNameEl.textContent = userDepot || '—';
                            addDepartsFromInput.value = userDepot || '';
                            loginScreen.classList.add('hidden');
                            dashboard.classList.remove('hidden');
                            setupAvailabilityCheckboxes();
                            startLocationListener();
                            startPriceMatrixListener();
                            initializeDatePicker();
                            loadScheduleForSelectedDate();
                        } else {
                            alert('Access Denied. You must be a Time Keeper to view this page.');
                            auth.signOut();
                        }
                    } catch (error) {
                        console.error("Permission error on login:", error);
                        alert('Error verifying your permissions. Please contact an administrator.');
                        auth.signOut();
                    }
                } else {
                    currentUser = null;
                    userDepot = null;
                    loginScreen.classList.remove('hidden');
                    dashboard.classList.remove('hidden');
                    if (unsubscribe) unsubscribe();
                    if (overrideUnsubscribe) overrideUnsubscribe();
                    if (priceMatrixUnsubscribe) priceMatrixUnsubscribe();
                    if (locationUnsubscribe) locationUnsubscribe();
                    resetState();
                }
            });
=======
        function toggleView() {
            if (state.token) {
                loginScreen.classList.add('hidden');
                dashboard.classList.remove('hidden');
                fetchProfile();
            } else {
                loginScreen.classList.remove('hidden');
                dashboard.classList.add('hidden');
            }
        }
>>>>>>> 5dbaf09b

        async function fetchWithAuth(url, options = {}) {
            const headers = new Headers(options.headers || {});
            headers.set('Content-Type', 'application/json');
            if (state.token) headers.set('Authorization', `Bearer ${state.token}`);
            const response = await fetch(url, { ...options, headers });
            if (response.status === 401) {
                handleLogout();
                throw new Error('Unauthorized');
            }
            return response;
        }

<<<<<<< HEAD
            logoutButton.addEventListener('click', () => auth.signOut());

            // --- DATA HANDLING ---
            function resetState() {
                latestBuses = [];
                statusOverrides = new Map();
                selectedDate = null;
                scheduleContainer.innerHTML = '';
                addBusForm.reset();
                addBusMessage.textContent = '';
                addBusMessage.className = 'text-sm font-medium';
                priceLookup.clear();
                locationSet.clear();
                updateLocationOptions();
                priceAutoFillRegistered = false;
                addDepartsFromInput.value = '';
            }

            function setupAvailabilityCheckboxes() {
                if (!addAvailabilityContainer) return;
                addAvailabilityContainer.innerHTML = '';
                daysOfWeek.forEach(day => {
                    const label = document.createElement('label');
                    label.className = 'flex items-center gap-2 text-sm text-gray-700 bg-gray-50 border border-gray-200 rounded-md px-3 py-2';
                    label.innerHTML = `<input type="checkbox" value="${day}" class="rounded text-indigo-600 focus:ring-indigo-500"> ${day}`;
                    addAvailabilityContainer.appendChild(label);
                });
            }

            function startPriceMatrixListener() {
                if (priceMatrixUnsubscribe) priceMatrixUnsubscribe();
                priceMatrixUnsubscribe = db.collection('priceMatrix').orderBy('origin').onSnapshot(snapshot => {
                    const entries = snapshot.docs.map(doc => ({ id: doc.id, ...doc.data() }));
                    refreshPriceMatrix(entries);
                }, error => {
                    console.error('Error loading price presets:', error);
                });
=======
        async function fetchProfile() {
            try {
                const response = await fetchWithAuth('/api/me');
                if (!response.ok) throw new Error('Failed to load profile');
                const data = await response.json();
                if (data.role !== 'timekeeper' && data.role !== 'admin') {
                    alert('Only timekeepers or admins can view this page.');
                    handleLogout();
                    return;
                }
                state.user = data;
                depotNameEl.textContent = data.depot || 'Unknown depot';
                loadSchedule();
            } catch (error) {
                loginError.textContent = error.message;
                handleLogout();
>>>>>>> 5dbaf09b
            }
        }

<<<<<<< HEAD
            function refreshPriceMatrix(entries) {
                priceLookup.clear();
                locationSet.clear();
                entries.forEach(entry => {
                    const origin = (entry.origin || '').trim();
                    const destination = (entry.destination || '').trim();
                    if (!origin || !destination) return;
                    locationSet.add(origin);
                    locationSet.add(destination);
                    const key = `${origin.toLowerCase()}__${destination.toLowerCase()}`;
                    priceLookup.set(key, entry.price || '');
                });
                updateLocationOptions();
                autoFillPriceField();
                maybeFillTimekeeperPrice();
            }

            function startLocationListener() {
                if (locationUnsubscribe) locationUnsubscribe();
                locationUnsubscribe = db.collection('buses').onSnapshot(snapshot => {
                    snapshot.docs.forEach(doc => {
                        const bus = doc.data();
                        if (bus.departsFrom) locationSet.add((bus.departsFrom || '').trim());
                        if (bus.arrivesAt) locationSet.add((bus.arrivesAt || '').trim());
                    });
                    updateLocationOptions();
                    maybeFillTimekeeperPrice();
                });
            }

            function updateLocationOptions() {
                if (!locationOptionsList) return;
                locationOptionsList.innerHTML = '';
                Array.from(locationSet).sort((a, b) => a.localeCompare(b)).forEach(location => {
                    const option = document.createElement('option');
                    option.value = location;
                    locationOptionsList.appendChild(option);
                });
            }

            function autoFillPriceField() {
                if (priceAutoFillRegistered) return;
                if (!addPriceInput) return;
                addPriceInput.dataset.autofilled = 'false';
                addPriceInput.addEventListener('input', () => {
                    addPriceInput.dataset.autofilled = 'false';
                });
                ['change', 'blur'].forEach(evt => {
                    addDepartsFromInput.addEventListener(evt, maybeFillTimekeeperPrice);
                    addArrivesAtInput.addEventListener(evt, maybeFillTimekeeperPrice);
                });
                priceAutoFillRegistered = true;
            }

            function maybeFillTimekeeperPrice() {
                if (!addDepartsFromInput || !addArrivesAtInput || !addPriceInput) return;
                const origin = addDepartsFromInput.value.trim();
                const destination = addArrivesAtInput.value.trim();
                if (!origin || !destination) return;
                const key = `${origin.toLowerCase()}__${destination.toLowerCase()}`;
                if (!priceLookup.has(key)) return;
                if (!addPriceInput.value.trim() || addPriceInput.dataset.autofilled === 'true') {
                    addPriceInput.value = priceLookup.get(key);
                    addPriceInput.dataset.autofilled = 'true';
                }
            }

            function initializeDatePicker() {
                if (!scheduleDateInput) return;
                const todayIso = formatDate(new Date());
                if (!scheduleDateInput.value) scheduleDateInput.value = todayIso;
                updateSelectedDateLabels(scheduleDateInput.value || todayIso);
                scheduleDateInput.addEventListener('change', () => {
                    updateSelectedDateLabels(scheduleDateInput.value);
                    loadScheduleForSelectedDate();
                });
            }

            function updateSelectedDateLabels(isoDate) {
                if (!isoDate) return;
                selectedDate = isoDate;
                if (selectedDateLabel) selectedDateLabel.textContent = formatHumanDate(isoDate);
                if (singleDayLabel) singleDayLabel.textContent = formatHumanDate(isoDate);
            }

            function loadScheduleForSelectedDate() {
                if (!userDepot) return;
                const isoDate = scheduleDateInput && scheduleDateInput.value ? scheduleDateInput.value : formatDate(new Date());
                const dayName = getWeekdayName(isoDate);
                selectedDate = isoDate;

                if (unsubscribe) unsubscribe();
                unsubscribe = db.collection('buses')
                    .where('departsFrom', '==', userDepot)
                    .onSnapshot(snapshot => {
                        const allBuses = snapshot.docs.map(doc => ({ id: doc.id, ...doc.data() }));
                        latestBuses = filterBusesForDate(allBuses, isoDate, dayName);
                        renderSchedule(latestBuses, statusOverrides);
                    }, error => {
                        console.error('Error fetching schedule:', error);
                        scheduleContainer.innerHTML = '<p class="text-center text-red-500">Unable to load schedule. Check console logs.</p>';
                    });

                if (overrideUnsubscribe) overrideUnsubscribe();
                overrideUnsubscribe = db.collection('busStatusOverrides')
                    .where('depot', '==', userDepot)
                    .where('date', '==', isoDate)
                    .onSnapshot(snapshot => {
                        const overrideMap = new Map();
                        snapshot.docs.forEach(doc => {
                            const data = doc.data();
                            overrideMap.set(data.busId, data);
                        });
                        statusOverrides = overrideMap;
                        renderSchedule(latestBuses, statusOverrides);
                    }, error => {
                        console.error('Error fetching overrides:', error);
                    });
            }

            function filterBusesForDate(buses, isoDate, dayName) {
                return buses
                    .filter(bus => {
                        const availability = bus.availability || [];
                        const specialDates = bus.specialDates || [];
                        return availability.includes(dayName) || specialDates.includes(isoDate);
                    })
                    .map(bus => ({
                        ...bus,
                        isSpecial: Array.isArray(bus.specialDates) && bus.specialDates.includes(isoDate)
                    }))
                    .sort((a, b) => compareTimes(a.departureTime, b.departureTime));
            }

            function compareTimes(a, b) {
                const toMinutes = (time) => {
                    if (!time) return Number.POSITIVE_INFINITY;
                    const [hours, minutes] = time.split(':').map(Number);
                    if (Number.isNaN(hours) || Number.isNaN(minutes)) return Number.POSITIVE_INFINITY;
                    return hours * 60 + minutes;
                };
                return toMinutes(a) - toMinutes(b);
            }

            function renderSchedule(buses, overridesMap) {
                scheduleContainer.innerHTML = '';
                if (!buses.length) {
                    scheduleContainer.innerHTML = '<p class="text-center text-gray-500">No departures scheduled for this date.</p>';
                    return;
                }

                buses.forEach(bus => {
                    const override = overridesMap.get(bus.id);
                    const status = override ? override.status : (bus.status || 'Scheduled');
                    const statusClass = statusStyles[status] || statusStyles['Scheduled'];
                    const isOverride = Boolean(override);
                    const card = document.createElement('div');
                    card.className = 'p-5 bg-white border border-gray-200 rounded-lg shadow-sm flex flex-col gap-3';
                    if (bus.isSpecial) {
                        card.classList.add('border-indigo-400', 'bg-indigo-50');
                    }
                    card.innerHTML = `
                        <div class="flex flex-col md:flex-row md:items-center md:justify-between gap-3">
                            <div>
                                <p class="text-lg font-semibold text-gray-900">${bus.route || 'Unlabeled Route'}</p>
                                <p class="text-sm text-gray-600">${bus.operator || 'Unknown operator'}</p>
                            </div>
                            <div class="text-right">
                                <p class="text-sm text-gray-500">Departs</p>
                                <p class="text-xl font-bold text-gray-900">${bus.departureTime || 'TBD'}</p>
                                ${bus.arrivalTime ? `<p class="text-xs text-gray-500">Arrives ${bus.arrivalTime}</p>` : ''}
                            </div>
                        </div>
                        <div class="flex flex-wrap items-center gap-3 text-sm text-gray-600">
                            <span class="inline-flex items-center gap-2 px-3 py-1 rounded-full border ${statusClass} status-pill">
                                <span class="font-semibold">${status}</span>
                                ${isOverride ? '<span class="text-[0.65rem] uppercase tracking-wide text-indigo-600">Override</span>' : ''}
                            </span>
                            <span class="inline-flex items-center gap-1 px-3 py-1 rounded-full bg-gray-100 text-gray-700">${bus.departsFrom || userDepot} → ${bus.arrivesAt || ''}</span>
                            ${bus.price ? `<span class="inline-flex items-center gap-1 px-2.5 py-1 rounded-full bg-emerald-50 text-emerald-700 border border-emerald-200">${bus.price}</span>` : ''}
                            ${bus.isSpecial ? '<span class="inline-flex items-center gap-1 px-2 py-1 rounded-full bg-indigo-600 text-white text-xs">Single-day</span>' : ''}
                        </div>
                        <div class="flex flex-wrap gap-2">
                            ${renderStatusButtons(status, bus.id)}
                        </div>
                    `;
                    scheduleContainer.appendChild(card);
=======
        async function handleLogin(event) {
            event.preventDefault();
            loginError.textContent = '';
            const email = document.getElementById('email').value.trim();
            const password = document.getElementById('password').value;
            try {
                const response = await fetch('/api/login', {
                    method: 'POST',
                    headers: { 'Content-Type': 'application/json' },
                    body: JSON.stringify({ email, password })
>>>>>>> 5dbaf09b
                });
                const data = await response.json();
                if (!response.ok) throw new Error(data.message || 'Login failed');
                state.token = data.token;
                localStorage.setItem(TOKEN_KEY, data.token);
                toggleView();
            } catch (error) {
                loginError.textContent = error.message;
            }
        }

<<<<<<< HEAD
            function renderStatusButtons(activeStatus, busId) {
                return statusOptions.map(statusOption => {
                    const baseClass = statusStyles[statusOption] || statusStyles['Scheduled'];
                    const isActive = statusOption === activeStatus;
                    const activeClass = isActive ? 'ring-2 ring-offset-1 ring-indigo-500' : '';
                    return `<button type="button" data-id="${busId}" data-status="${statusOption}" class="status-btn px-3 py-1 rounded-full border text-xs font-semibold transition ${baseClass} ${activeClass}">${statusOption}</button>`;
                }).join('');
            }

            function formatHumanDate(isoDate) {
                const date = new Date(`${isoDate}T00:00:00`);
                if (Number.isNaN(date.getTime())) return isoDate;
                return date.toLocaleDateString(undefined, { weekday: 'long', month: 'short', day: 'numeric' });
            }

            function formatDate(date) {
                const year = date.getFullYear();
                const month = String(date.getMonth() + 1).padStart(2, '0');
                const day = String(date.getDate()).padStart(2, '0');
                return `${year}-${month}-${day}`;
            }

            function getWeekdayName(isoDate) {
                const date = new Date(`${isoDate}T00:00:00`);
                return date.toLocaleDateString('en-US', { weekday: 'long' });
=======
        function handleLogout() {
            state.token = null;
            state.user = null;
            state.schedule = [];
            localStorage.removeItem(TOKEN_KEY);
            toggleView();
        }

        async function loadSchedule() {
            scheduleContainer.innerHTML = '<p class="text-gray-500">Loading...</p>';
            try {
                const response = await fetchWithAuth('/api/timekeeper/schedule/today');
                if (!response.ok) throw new Error('Failed to load schedule');
                const data = await response.json();
                state.schedule = data.buses || [];
                renderSchedule();
            } catch (error) {
                scheduleContainer.innerHTML = `<p class="text-red-500">${error.message}</p>`;
>>>>>>> 5dbaf09b
            }
        }

<<<<<<< HEAD
            scheduleContainer.addEventListener('click', (e) => {
                const button = e.target.closest('.status-btn');
                if (!button) return;
                const busId = button.dataset.id;
                const newStatus = button.dataset.status;
                updateStatusForDate(busId, newStatus);
=======
        function renderSchedule() {
            if (!state.schedule.length) {
                scheduleContainer.innerHTML = '<p class="text-center text-gray-500">No scheduled departures for today.</p>';
                return;
            }
            scheduleContainer.innerHTML = '';
            state.schedule.forEach(bus => {
                const statusPill = renderStatusPill(bus.status);
                const card = document.createElement('div');
                card.className = `p-4 border-l-4 bg-white rounded-md shadow-sm flex flex-col md:flex-row justify-between items-start md:items-center gap-4 ${statusPill.border}`;
                card.innerHTML = `
                    <div>
                        <p class="font-bold text-lg">${bus.departureTime} → ${bus.arrivalTime || 'N/A'} | ${bus.arrivesAt}</p>
                        <p class="text-sm text-gray-600">${bus.route} (${bus.operator})</p>
                    </div>
                    <div class="flex items-center gap-2 flex-wrap">
                        <span class="font-semibold text-sm">Status:</span>
                        ${statusPill.badge}
                        ${['Scheduled','Delayed'].includes(bus.status || 'Scheduled') ? '<button data-id="'+bus.id+'" data-status="Departed" class="status-btn bg-green-500 text-white px-3 py-1 text-xs rounded-full hover:bg-green-600">Departed</button>' : ''}
                        <button data-id="${bus.id}" data-status="Arrived" class="status-btn bg-blue-500 text-white px-3 py-1 text-xs rounded-full hover:bg-blue-600">Arrived</button>
                        <button data-id="${bus.id}" data-status="Delayed" class="status-btn bg-yellow-500 text-white px-3 py-1 text-xs rounded-full hover:bg-yellow-600">Delayed</button>
                        <button data-id="${bus.id}" data-status="Cancelled" class="status-btn bg-red-500 text-white px-3 py-1 text-xs rounded-full hover:bg-red-600">Cancelled</button>
                    </div>`;
                scheduleContainer.appendChild(card);
>>>>>>> 5dbaf09b
            });
        }

<<<<<<< HEAD
            async function updateStatusForDate(busId, status) {
                if (!selectedDate || !busId) return;
                const docId = `${busId}_${selectedDate}`;
                const docRef = db.collection('busStatusOverrides').doc(docId);
                try {
                    if (status === 'Scheduled') {
                        await docRef.delete();
                    } else {
                        await docRef.set({
                            busId,
                            date: selectedDate,
                            depot: userDepot,
                            status,
                            updatedAt: firebase.firestore.FieldValue.serverTimestamp(),
                            updatedBy: currentUser ? currentUser.uid : null
                        }, { merge: true });
                    }
                } catch (error) {
                    console.error('Error updating status override:', error);
                    alert('Unable to update status. Please try again.');
                }
            }

            // --- ADD UNSCHEDULED BUS ---
            addBusForm.addEventListener('submit', async (e) => {
                e.preventDefault();
                if (!userDepot) return;
                addBusMessage.textContent = '';
                addBusMessage.className = 'text-sm font-medium';
                const isoDate = selectedDate || (scheduleDateInput && scheduleDateInput.value) || formatDate(new Date());
                const mode = (document.querySelector('input[name="bus-duration"]:checked') || {}).value || 'single-day';
                const availability = Array.from(addAvailabilityContainer.querySelectorAll('input:checked')).map(cb => cb.value);

                if (mode === 'permanent' && availability.length === 0) {
                    addBusMessage.textContent = 'Select at least one availability day for permanent buses.';
                    addBusMessage.className = 'text-sm font-medium text-red-600';
                    return;
                }

                const stops = addStopsInput.value
                    .split('\n')
                    .map(stop => stop.trim())
                    .filter(Boolean);

                const newBus = {
                    route: addRouteInput.value.trim(),
                    operator: addOperatorInput.value.trim(),
                    departsFrom: addDepartsFromInput.value.trim() || userDepot,
                    arrivesAt: addArrivesAtInput.value.trim(),
                    departureTime: addDepartureTimeInput.value,
                    arrivalTime: addArrivalTimeInput.value,
                    price: addPriceInput.value.trim(),
                    expresswayEntrance: addExpresswayEntranceInput.value.trim(),
                    expresswayExit: addExpresswayExitInput.value.trim(),
                    stops,
                    availability: mode === 'permanent' ? availability : [],
                    status: 'Scheduled',
                    sortOrder: 9999,
                    createdAt: firebase.firestore.FieldValue.serverTimestamp(),
                    createdBy: currentUser ? currentUser.uid : null
                };

                if (mode === 'single-day') {
                    newBus.specialDates = [isoDate];
                    newBus.temporary = true;
                } else {
                    newBus.specialDates = newBus.specialDates || [];
                    newBus.temporary = false;
                }

                try {
                    await db.collection('buses').add(newBus);
                    addBusMessage.textContent = mode === 'single-day'
                        ? 'Temporary bus added for the selected date.'
                        : 'Bus added to the timetable.';
                    addBusMessage.className = 'text-sm font-medium text-green-600';
                    addBusForm.reset();
                    addDepartsFromInput.value = userDepot || '';
                    updateSelectedDateLabels(isoDate);
                } catch (error) {
                    console.error('Error adding bus:', error);
                    addBusMessage.textContent = 'Could not add bus. Please check the console for details.';
                    addBusMessage.className = 'text-sm font-medium text-red-600';
=======
        function renderStatusPill(status) {
            const map = {
                'Scheduled': { badge: '<span class="px-2 py-1 text-xs font-semibold rounded-full bg-gray-100 text-gray-700">Scheduled</span>', border: 'border-gray-300' },
                'Departed': { badge: '<span class="px-2 py-1 text-xs font-semibold rounded-full bg-green-100 text-green-700">Departed</span>', border: 'border-green-500' },
                'Arrived': { badge: '<span class="px-2 py-1 text-xs font-semibold rounded-full bg-blue-100 text-blue-700">Arrived</span>', border: 'border-blue-500' },
                'Delayed': { badge: '<span class="px-2 py-1 text-xs font-semibold rounded-full bg-yellow-100 text-yellow-700">Delayed</span>', border: 'border-yellow-500' },
                'Cancelled': { badge: '<span class="px-2 py-1 text-xs font-semibold rounded-full bg-red-100 text-red-700">Cancelled</span>', border: 'border-red-500' }
            };
            return map[status] || map['Scheduled'];
        }

        async function handleStatusChange(event) {
            if (!event.target.classList.contains('status-btn')) return;
            const id = event.target.dataset.id;
            const status = event.target.dataset.status;
            try {
                const response = await fetchWithAuth(`/api/buses/${id}/status`, {
                    method: 'PATCH',
                    body: JSON.stringify({ status })
                });
                if (!response.ok) {
                    const data = await response.json();
                    throw new Error(data.message || 'Failed to update status');
>>>>>>> 5dbaf09b
                }
                loadSchedule();
            } catch (error) {
                alert(error.message);
            }
        }

        async function handleAddBus(event) {
            event.preventDefault();
            addBusMessage.textContent = '';
            if (!state.user || !state.user.depot) {
                addBusMessage.textContent = 'Your profile is missing a depot assignment.';
                addBusMessage.className = 'text-sm text-red-600';
                return;
            }
            const payload = {
                route: document.getElementById('add-route').value.trim(),
                operator: document.getElementById('add-operator').value.trim(),
                arrivesAt: document.getElementById('add-arrivesAt').value.trim(),
                departureTime: document.getElementById('add-departureTime').value,
                arrivalTime: document.getElementById('add-arrivalTime').value,
                price: document.getElementById('add-price').value.trim(),
                availability: [new Date().toLocaleString('en-US', { weekday: 'long' })]
            };
            try {
                const response = await fetchWithAuth('/api/timekeeper/buses', {
                    method: 'POST',
                    body: JSON.stringify(payload)
                });
                const data = await response.json();
                if (!response.ok) throw new Error((data.errors && data.errors.join(', ')) || data.message || 'Failed to add bus');
                addBusMessage.textContent = `Added ${data.route} departure.`;
                addBusMessage.className = 'text-sm text-green-600';
                addBusForm.reset();
                loadSchedule();
            } catch (error) {
                addBusMessage.textContent = error.message;
                addBusMessage.className = 'text-sm text-red-600';
            }
        }

        loginForm.addEventListener('submit', handleLogin);
        logoutButton.addEventListener('click', handleLogout);
        refreshButton.addEventListener('click', loadSchedule);
        scheduleContainer.addEventListener('click', handleStatusChange);
        addBusForm.addEventListener('submit', handleAddBus);

        toggleView();
    </script>

</body>
</html><|MERGE_RESOLUTION|>--- conflicted
+++ resolved
@@ -37,83 +37,14 @@
         </header>
 
         <div class="bg-white p-6 rounded-lg shadow-md mb-8">
-<<<<<<< HEAD
-            <div class="flex flex-col lg:flex-row lg:items-center lg:justify-between gap-4">
-                <div>
-                    <h2 class="text-xl font-bold">Schedule for <span id="selected-date-label" class="text-indigo-600"></span></h2>
-                    <p class="text-sm text-gray-500">Status updates apply only to the selected date and automatically revert afterwards.</p>
-                </div>
-                <div class="flex items-center gap-3">
-                    <label for="schedule-date" class="text-sm font-semibold text-gray-700">Select Date</label>
-                    <input type="date" id="schedule-date" class="border border-gray-300 rounded-md px-3 py-2 focus:outline-none focus:ring-2 focus:ring-indigo-500">
-                </div>
-            </div>
-            <div class="mt-4 flex items-center gap-2 text-xs text-gray-500">
-                <span class="inline-flex items-center justify-center w-2.5 h-2.5 rounded-full bg-green-500"></span>
-                <span>Tap a status to update it for this day. Choose "Scheduled" to clear overrides.</span>
-            </div>
-            <div id="schedule-container" class="space-y-4 mt-4">
-                <!-- Schedule items will be inserted here -->
-=======
             <div class="flex justify-between items-center mb-4">
                 <h2 class="text-xl font-bold">Today's Departures</h2>
                 <button id="refresh-button" class="bg-slate-200 text-slate-700 py-2 px-4 rounded-md hover:bg-slate-300">Refresh</button>
->>>>>>> 5dbaf09b
             </div>
             <div id="schedule-container" class="space-y-4"></div>
         </div>
 
         <div class="bg-white p-6 rounded-lg shadow-md">
-<<<<<<< HEAD
-            <h2 class="text-xl font-bold mb-4">Add Unscheduled Bus</h2>
-            <p class="text-sm text-gray-500 mb-4">Create a one-off service for the selected date or add a permanent timetable entry using your depot presets.</p>
-            <form id="add-bus-form" class="space-y-4">
-                <div class="grid grid-cols-1 md:grid-cols-2 lg:grid-cols-3 gap-4">
-                    <input type="text" placeholder="Route (e.g., EX1/extra)" id="add-route" class="w-full p-2 border rounded" required>
-                    <input type="text" placeholder="Operator" id="add-operator" class="w-full p-2 border rounded" required>
-                    <input type="text" placeholder="Departs From" id="add-departsFrom" class="w-full p-2 border rounded" list="timekeeper-location-options" required>
-                    <input type="text" placeholder="Arrives At" id="add-arrivesAt" class="w-full p-2 border rounded" list="timekeeper-location-options" required>
-                    <input type="time" id="add-departureTime" class="w-full p-2 border rounded" required>
-                    <input type="time" id="add-arrivalTime" class="w-full p-2 border rounded" placeholder="Arrival Time">
-                    <input type="text" placeholder="Price" id="add-price" class="w-full p-2 border rounded">
-                    <input type="text" placeholder="Expressway Entrance" id="add-expresswayEntrance" class="w-full p-2 border rounded">
-                    <input type="text" placeholder="Expressway Exit" id="add-expresswayExit" class="w-full p-2 border rounded">
-                </div>
-
-                <div>
-                    <label class="font-semibold text-sm text-gray-700">Availability</label>
-                    <div id="add-availability" class="mt-2 grid grid-cols-2 md:grid-cols-4 gap-2"></div>
-                </div>
-
-                <div>
-                    <label class="font-semibold text-sm text-gray-700">Intermediate Stops (one per line)</label>
-                    <textarea id="add-stops" rows="3" class="w-full p-2 border rounded"></textarea>
-                </div>
-
-                <fieldset class="border border-gray-200 rounded-md p-4">
-                    <legend class="px-2 text-sm font-semibold text-gray-700">How long should this bus stay in the timetable?</legend>
-                    <div class="grid grid-cols-1 md:grid-cols-2 gap-3 mt-2 text-sm">
-                        <label class="flex items-start gap-2">
-                            <input type="radio" name="bus-duration" value="single-day" class="mt-1" checked>
-                            <span>
-                                Single day only (adds to <span class="font-semibold" id="single-day-label"></span>)
-                                <span class="block text-gray-500">The bus will appear only on the selected date.</span>
-                            </span>
-                        </label>
-                        <label class="flex items-start gap-2">
-                            <input type="radio" name="bus-duration" value="permanent" class="mt-1">
-                            <span>
-                                Keep permanently
-                                <span class="block text-gray-500">Uses the availability days above for ongoing departures.</span>
-                            </span>
-                        </label>
-                    </div>
-                </fieldset>
-
-                <p id="add-bus-message" class="text-sm font-medium"></p>
-
-                <div class="flex justify-end">
-=======
             <div class="flex flex-col md:flex-row md:items-center md:justify-between gap-3 mb-4">
                 <h2 class="text-xl font-bold">Add Unscheduled Bus</h2>
                 <div class="flex items-center gap-3 bg-indigo-50 text-indigo-700 px-3 py-2 rounded-md text-sm">
@@ -145,7 +76,6 @@
                     <input type="text" id="add-price" class="w-full p-2 border rounded" placeholder="Optional fare">
                 </div>
                 <div class="text-right">
->>>>>>> 5dbaf09b
                     <button type="submit" class="bg-blue-500 text-white py-2 px-6 rounded-md hover:bg-blue-600">Add Bus</button>
                 </div>
                 <p id="add-bus-message" class="text-sm"></p>
@@ -155,12 +85,7 @@
         <datalist id="timekeeper-locations"></datalist>
     </div>
 
-<<<<<<< HEAD
-    <datalist id="timekeeper-location-options"></datalist>
-
-=======
     
->>>>>>> 5dbaf09b
     <script>
         const TOKEN_KEY = 'slbustimetable:token';
         const state = {
@@ -180,150 +105,6 @@
         const addBusForm = document.getElementById('add-bus-form');
         const addBusMessage = document.getElementById('add-bus-message');
 
-<<<<<<< HEAD
-            const app = firebase.initializeApp(firebaseConfig);
-            const auth = firebase.auth();
-            const db = firebase.firestore();
-
-            // DOM Elements
-            const loginScreen = document.getElementById('login-screen');
-            const dashboard = document.getElementById('dashboard');
-            const loginForm = document.getElementById('login-form');
-            const logoutButton = document.getElementById('logout-button');
-            const scheduleContainer = document.getElementById('schedule-container');
-            const depotNameEl = document.getElementById('depot-name');
-            const scheduleDateInput = document.getElementById('schedule-date');
-            const selectedDateLabel = document.getElementById('selected-date-label');
-            const singleDayLabel = document.getElementById('single-day-label');
-            const addBusForm = document.getElementById('add-bus-form');
-            const addBusMessage = document.getElementById('add-bus-message');
-            const addRouteInput = document.getElementById('add-route');
-            const addOperatorInput = document.getElementById('add-operator');
-            const addDepartsFromInput = document.getElementById('add-departsFrom');
-            const addArrivesAtInput = document.getElementById('add-arrivesAt');
-            const addDepartureTimeInput = document.getElementById('add-departureTime');
-            const addArrivalTimeInput = document.getElementById('add-arrivalTime');
-            const addPriceInput = document.getElementById('add-price');
-            const addExpresswayEntranceInput = document.getElementById('add-expresswayEntrance');
-            const addExpresswayExitInput = document.getElementById('add-expresswayExit');
-            const addStopsInput = document.getElementById('add-stops');
-            const addAvailabilityContainer = document.getElementById('add-availability');
-            const locationOptionsList = document.getElementById('timekeeper-location-options');
-
-            let currentUser = null;
-            let userDepot = null;
-            let unsubscribe = null;
-            let overrideUnsubscribe = null;
-            let priceMatrixUnsubscribe = null;
-            let locationUnsubscribe = null;
-
-            let latestBuses = [];
-            let statusOverrides = new Map();
-            let selectedDate = null;
-
-            const priceLookup = new Map();
-            const locationSet = new Set();
-            let priceAutoFillRegistered = false;
-            const daysOfWeek = ["Monday", "Tuesday", "Wednesday", "Thursday", "Friday", "Saturday", "Sunday"];
-            const statusOptions = ["Scheduled", "Departed", "Arrived", "Delayed", "Cancelled"];
-            const statusStyles = {
-                "Scheduled": "border-gray-300 text-gray-700 bg-white hover:bg-gray-50",
-                "Departed": "border-green-500 text-green-700 bg-green-50 hover:bg-green-100",
-                "Arrived": "border-blue-500 text-blue-700 bg-blue-50 hover:bg-blue-100",
-                "Delayed": "border-yellow-500 text-yellow-700 bg-yellow-50 hover:bg-yellow-100",
-                "Cancelled": "border-red-500 text-red-700 bg-red-50 hover:bg-red-100"
-            };
-
-            function normalizeRole(role) {
-                return (role || '').toString().trim().toLowerCase();
-            }
-
-            async function fetchUserProfile(user) {
-                if (!user) return null;
-                const email = (user.email || '').trim();
-                const emailLower = email.toLowerCase();
-
-                const usersCollection = db.collection('users');
-
-                const tryDoc = async (docId) => {
-                    if (!docId) return null;
-                    const doc = await usersCollection.doc(docId).get();
-                    return doc.exists ? { id: doc.id, ...doc.data() } : null;
-                };
-
-                try {
-                    let profile = await tryDoc(user.uid);
-                    if (profile) return profile;
-
-                    profile = await tryDoc(email);
-                    if (profile) return profile;
-
-                    if (emailLower !== email) {
-                        profile = await tryDoc(emailLower);
-                        if (profile) return profile;
-                    }
-
-                    if (email) {
-                        let snapshot = await usersCollection.where('emailLower', '==', emailLower).limit(1).get();
-                        if (!snapshot.empty) {
-                            const doc = snapshot.docs[0];
-                            return { id: doc.id, ...doc.data() };
-                        }
-
-                        snapshot = await usersCollection.where('email', '==', email).limit(1).get();
-                        if (!snapshot.empty) {
-                            const doc = snapshot.docs[0];
-                            return { id: doc.id, ...doc.data() };
-                        }
-                    }
-
-                    return null;
-                } catch (error) {
-                    console.error('Error fetching user profile:', error);
-                    throw error;
-                }
-            }
-
-            // --- AUTHENTICATION & ACCESS CONTROL ---
-            auth.onAuthStateChanged(async (user) => {
-                if (user) {
-                    try {
-                        const profile = await fetchUserProfile(user);
-                        if (profile && normalizeRole(profile.role) === 'timekeeper') {
-                            currentUser = user;
-                            const rawDepot = profile.depot ?? profile.depotName ?? profile.location ?? '';
-                            userDepot = rawDepot ? String(rawDepot) : '';
-                            depotNameEl.textContent = userDepot || '—';
-                            addDepartsFromInput.value = userDepot || '';
-                            loginScreen.classList.add('hidden');
-                            dashboard.classList.remove('hidden');
-                            setupAvailabilityCheckboxes();
-                            startLocationListener();
-                            startPriceMatrixListener();
-                            initializeDatePicker();
-                            loadScheduleForSelectedDate();
-                        } else {
-                            alert('Access Denied. You must be a Time Keeper to view this page.');
-                            auth.signOut();
-                        }
-                    } catch (error) {
-                        console.error("Permission error on login:", error);
-                        alert('Error verifying your permissions. Please contact an administrator.');
-                        auth.signOut();
-                    }
-                } else {
-                    currentUser = null;
-                    userDepot = null;
-                    loginScreen.classList.remove('hidden');
-                    dashboard.classList.remove('hidden');
-                    if (unsubscribe) unsubscribe();
-                    if (overrideUnsubscribe) overrideUnsubscribe();
-                    if (priceMatrixUnsubscribe) priceMatrixUnsubscribe();
-                    if (locationUnsubscribe) locationUnsubscribe();
-                    resetState();
-                }
-            });
-=======
         function toggleView() {
             if (state.token) {
                 loginScreen.classList.add('hidden');
@@ -334,7 +115,6 @@
                 dashboard.classList.add('hidden');
             }
         }
->>>>>>> 5dbaf09b
 
         async function fetchWithAuth(url, options = {}) {
             const headers = new Headers(options.headers || {});
@@ -348,45 +128,6 @@
             return response;
         }
 
-<<<<<<< HEAD
-            logoutButton.addEventListener('click', () => auth.signOut());
-
-            // --- DATA HANDLING ---
-            function resetState() {
-                latestBuses = [];
-                statusOverrides = new Map();
-                selectedDate = null;
-                scheduleContainer.innerHTML = '';
-                addBusForm.reset();
-                addBusMessage.textContent = '';
-                addBusMessage.className = 'text-sm font-medium';
-                priceLookup.clear();
-                locationSet.clear();
-                updateLocationOptions();
-                priceAutoFillRegistered = false;
-                addDepartsFromInput.value = '';
-            }
-
-            function setupAvailabilityCheckboxes() {
-                if (!addAvailabilityContainer) return;
-                addAvailabilityContainer.innerHTML = '';
-                daysOfWeek.forEach(day => {
-                    const label = document.createElement('label');
-                    label.className = 'flex items-center gap-2 text-sm text-gray-700 bg-gray-50 border border-gray-200 rounded-md px-3 py-2';
-                    label.innerHTML = `<input type="checkbox" value="${day}" class="rounded text-indigo-600 focus:ring-indigo-500"> ${day}`;
-                    addAvailabilityContainer.appendChild(label);
-                });
-            }
-
-            function startPriceMatrixListener() {
-                if (priceMatrixUnsubscribe) priceMatrixUnsubscribe();
-                priceMatrixUnsubscribe = db.collection('priceMatrix').orderBy('origin').onSnapshot(snapshot => {
-                    const entries = snapshot.docs.map(doc => ({ id: doc.id, ...doc.data() }));
-                    refreshPriceMatrix(entries);
-                }, error => {
-                    console.error('Error loading price presets:', error);
-                });
-=======
         async function fetchProfile() {
             try {
                 const response = await fetchWithAuth('/api/me');
@@ -403,199 +144,9 @@
             } catch (error) {
                 loginError.textContent = error.message;
                 handleLogout();
->>>>>>> 5dbaf09b
-            }
-        }
-
-<<<<<<< HEAD
-            function refreshPriceMatrix(entries) {
-                priceLookup.clear();
-                locationSet.clear();
-                entries.forEach(entry => {
-                    const origin = (entry.origin || '').trim();
-                    const destination = (entry.destination || '').trim();
-                    if (!origin || !destination) return;
-                    locationSet.add(origin);
-                    locationSet.add(destination);
-                    const key = `${origin.toLowerCase()}__${destination.toLowerCase()}`;
-                    priceLookup.set(key, entry.price || '');
-                });
-                updateLocationOptions();
-                autoFillPriceField();
-                maybeFillTimekeeperPrice();
-            }
-
-            function startLocationListener() {
-                if (locationUnsubscribe) locationUnsubscribe();
-                locationUnsubscribe = db.collection('buses').onSnapshot(snapshot => {
-                    snapshot.docs.forEach(doc => {
-                        const bus = doc.data();
-                        if (bus.departsFrom) locationSet.add((bus.departsFrom || '').trim());
-                        if (bus.arrivesAt) locationSet.add((bus.arrivesAt || '').trim());
-                    });
-                    updateLocationOptions();
-                    maybeFillTimekeeperPrice();
-                });
-            }
-
-            function updateLocationOptions() {
-                if (!locationOptionsList) return;
-                locationOptionsList.innerHTML = '';
-                Array.from(locationSet).sort((a, b) => a.localeCompare(b)).forEach(location => {
-                    const option = document.createElement('option');
-                    option.value = location;
-                    locationOptionsList.appendChild(option);
-                });
-            }
-
-            function autoFillPriceField() {
-                if (priceAutoFillRegistered) return;
-                if (!addPriceInput) return;
-                addPriceInput.dataset.autofilled = 'false';
-                addPriceInput.addEventListener('input', () => {
-                    addPriceInput.dataset.autofilled = 'false';
-                });
-                ['change', 'blur'].forEach(evt => {
-                    addDepartsFromInput.addEventListener(evt, maybeFillTimekeeperPrice);
-                    addArrivesAtInput.addEventListener(evt, maybeFillTimekeeperPrice);
-                });
-                priceAutoFillRegistered = true;
-            }
-
-            function maybeFillTimekeeperPrice() {
-                if (!addDepartsFromInput || !addArrivesAtInput || !addPriceInput) return;
-                const origin = addDepartsFromInput.value.trim();
-                const destination = addArrivesAtInput.value.trim();
-                if (!origin || !destination) return;
-                const key = `${origin.toLowerCase()}__${destination.toLowerCase()}`;
-                if (!priceLookup.has(key)) return;
-                if (!addPriceInput.value.trim() || addPriceInput.dataset.autofilled === 'true') {
-                    addPriceInput.value = priceLookup.get(key);
-                    addPriceInput.dataset.autofilled = 'true';
-                }
-            }
-
-            function initializeDatePicker() {
-                if (!scheduleDateInput) return;
-                const todayIso = formatDate(new Date());
-                if (!scheduleDateInput.value) scheduleDateInput.value = todayIso;
-                updateSelectedDateLabels(scheduleDateInput.value || todayIso);
-                scheduleDateInput.addEventListener('change', () => {
-                    updateSelectedDateLabels(scheduleDateInput.value);
-                    loadScheduleForSelectedDate();
-                });
-            }
-
-            function updateSelectedDateLabels(isoDate) {
-                if (!isoDate) return;
-                selectedDate = isoDate;
-                if (selectedDateLabel) selectedDateLabel.textContent = formatHumanDate(isoDate);
-                if (singleDayLabel) singleDayLabel.textContent = formatHumanDate(isoDate);
-            }
-
-            function loadScheduleForSelectedDate() {
-                if (!userDepot) return;
-                const isoDate = scheduleDateInput && scheduleDateInput.value ? scheduleDateInput.value : formatDate(new Date());
-                const dayName = getWeekdayName(isoDate);
-                selectedDate = isoDate;
-
-                if (unsubscribe) unsubscribe();
-                unsubscribe = db.collection('buses')
-                    .where('departsFrom', '==', userDepot)
-                    .onSnapshot(snapshot => {
-                        const allBuses = snapshot.docs.map(doc => ({ id: doc.id, ...doc.data() }));
-                        latestBuses = filterBusesForDate(allBuses, isoDate, dayName);
-                        renderSchedule(latestBuses, statusOverrides);
-                    }, error => {
-                        console.error('Error fetching schedule:', error);
-                        scheduleContainer.innerHTML = '<p class="text-center text-red-500">Unable to load schedule. Check console logs.</p>';
-                    });
-
-                if (overrideUnsubscribe) overrideUnsubscribe();
-                overrideUnsubscribe = db.collection('busStatusOverrides')
-                    .where('depot', '==', userDepot)
-                    .where('date', '==', isoDate)
-                    .onSnapshot(snapshot => {
-                        const overrideMap = new Map();
-                        snapshot.docs.forEach(doc => {
-                            const data = doc.data();
-                            overrideMap.set(data.busId, data);
-                        });
-                        statusOverrides = overrideMap;
-                        renderSchedule(latestBuses, statusOverrides);
-                    }, error => {
-                        console.error('Error fetching overrides:', error);
-                    });
-            }
-
-            function filterBusesForDate(buses, isoDate, dayName) {
-                return buses
-                    .filter(bus => {
-                        const availability = bus.availability || [];
-                        const specialDates = bus.specialDates || [];
-                        return availability.includes(dayName) || specialDates.includes(isoDate);
-                    })
-                    .map(bus => ({
-                        ...bus,
-                        isSpecial: Array.isArray(bus.specialDates) && bus.specialDates.includes(isoDate)
-                    }))
-                    .sort((a, b) => compareTimes(a.departureTime, b.departureTime));
-            }
-
-            function compareTimes(a, b) {
-                const toMinutes = (time) => {
-                    if (!time) return Number.POSITIVE_INFINITY;
-                    const [hours, minutes] = time.split(':').map(Number);
-                    if (Number.isNaN(hours) || Number.isNaN(minutes)) return Number.POSITIVE_INFINITY;
-                    return hours * 60 + minutes;
-                };
-                return toMinutes(a) - toMinutes(b);
-            }
-
-            function renderSchedule(buses, overridesMap) {
-                scheduleContainer.innerHTML = '';
-                if (!buses.length) {
-                    scheduleContainer.innerHTML = '<p class="text-center text-gray-500">No departures scheduled for this date.</p>';
-                    return;
-                }
-
-                buses.forEach(bus => {
-                    const override = overridesMap.get(bus.id);
-                    const status = override ? override.status : (bus.status || 'Scheduled');
-                    const statusClass = statusStyles[status] || statusStyles['Scheduled'];
-                    const isOverride = Boolean(override);
-                    const card = document.createElement('div');
-                    card.className = 'p-5 bg-white border border-gray-200 rounded-lg shadow-sm flex flex-col gap-3';
-                    if (bus.isSpecial) {
-                        card.classList.add('border-indigo-400', 'bg-indigo-50');
-                    }
-                    card.innerHTML = `
-                        <div class="flex flex-col md:flex-row md:items-center md:justify-between gap-3">
-                            <div>
-                                <p class="text-lg font-semibold text-gray-900">${bus.route || 'Unlabeled Route'}</p>
-                                <p class="text-sm text-gray-600">${bus.operator || 'Unknown operator'}</p>
-                            </div>
-                            <div class="text-right">
-                                <p class="text-sm text-gray-500">Departs</p>
-                                <p class="text-xl font-bold text-gray-900">${bus.departureTime || 'TBD'}</p>
-                                ${bus.arrivalTime ? `<p class="text-xs text-gray-500">Arrives ${bus.arrivalTime}</p>` : ''}
-                            </div>
-                        </div>
-                        <div class="flex flex-wrap items-center gap-3 text-sm text-gray-600">
-                            <span class="inline-flex items-center gap-2 px-3 py-1 rounded-full border ${statusClass} status-pill">
-                                <span class="font-semibold">${status}</span>
-                                ${isOverride ? '<span class="text-[0.65rem] uppercase tracking-wide text-indigo-600">Override</span>' : ''}
-                            </span>
-                            <span class="inline-flex items-center gap-1 px-3 py-1 rounded-full bg-gray-100 text-gray-700">${bus.departsFrom || userDepot} → ${bus.arrivesAt || ''}</span>
-                            ${bus.price ? `<span class="inline-flex items-center gap-1 px-2.5 py-1 rounded-full bg-emerald-50 text-emerald-700 border border-emerald-200">${bus.price}</span>` : ''}
-                            ${bus.isSpecial ? '<span class="inline-flex items-center gap-1 px-2 py-1 rounded-full bg-indigo-600 text-white text-xs">Single-day</span>' : ''}
-                        </div>
-                        <div class="flex flex-wrap gap-2">
-                            ${renderStatusButtons(status, bus.id)}
-                        </div>
-                    `;
-                    scheduleContainer.appendChild(card);
-=======
+            }
+        }
+
         async function handleLogin(event) {
             event.preventDefault();
             loginError.textContent = '';
@@ -606,7 +157,6 @@
                     method: 'POST',
                     headers: { 'Content-Type': 'application/json' },
                     body: JSON.stringify({ email, password })
->>>>>>> 5dbaf09b
                 });
                 const data = await response.json();
                 if (!response.ok) throw new Error(data.message || 'Login failed');
@@ -618,33 +168,6 @@
             }
         }
 
-<<<<<<< HEAD
-            function renderStatusButtons(activeStatus, busId) {
-                return statusOptions.map(statusOption => {
-                    const baseClass = statusStyles[statusOption] || statusStyles['Scheduled'];
-                    const isActive = statusOption === activeStatus;
-                    const activeClass = isActive ? 'ring-2 ring-offset-1 ring-indigo-500' : '';
-                    return `<button type="button" data-id="${busId}" data-status="${statusOption}" class="status-btn px-3 py-1 rounded-full border text-xs font-semibold transition ${baseClass} ${activeClass}">${statusOption}</button>`;
-                }).join('');
-            }
-
-            function formatHumanDate(isoDate) {
-                const date = new Date(`${isoDate}T00:00:00`);
-                if (Number.isNaN(date.getTime())) return isoDate;
-                return date.toLocaleDateString(undefined, { weekday: 'long', month: 'short', day: 'numeric' });
-            }
-
-            function formatDate(date) {
-                const year = date.getFullYear();
-                const month = String(date.getMonth() + 1).padStart(2, '0');
-                const day = String(date.getDate()).padStart(2, '0');
-                return `${year}-${month}-${day}`;
-            }
-
-            function getWeekdayName(isoDate) {
-                const date = new Date(`${isoDate}T00:00:00`);
-                return date.toLocaleDateString('en-US', { weekday: 'long' });
-=======
         function handleLogout() {
             state.token = null;
             state.user = null;
@@ -663,18 +186,9 @@
                 renderSchedule();
             } catch (error) {
                 scheduleContainer.innerHTML = `<p class="text-red-500">${error.message}</p>`;
->>>>>>> 5dbaf09b
-            }
-        }
-
-<<<<<<< HEAD
-            scheduleContainer.addEventListener('click', (e) => {
-                const button = e.target.closest('.status-btn');
-                if (!button) return;
-                const busId = button.dataset.id;
-                const newStatus = button.dataset.status;
-                updateStatusForDate(busId, newStatus);
-=======
+            }
+        }
+
         function renderSchedule() {
             if (!state.schedule.length) {
                 scheduleContainer.innerHTML = '<p class="text-center text-gray-500">No scheduled departures for today.</p>';
@@ -699,95 +213,9 @@
                         <button data-id="${bus.id}" data-status="Cancelled" class="status-btn bg-red-500 text-white px-3 py-1 text-xs rounded-full hover:bg-red-600">Cancelled</button>
                     </div>`;
                 scheduleContainer.appendChild(card);
->>>>>>> 5dbaf09b
             });
         }
 
-<<<<<<< HEAD
-            async function updateStatusForDate(busId, status) {
-                if (!selectedDate || !busId) return;
-                const docId = `${busId}_${selectedDate}`;
-                const docRef = db.collection('busStatusOverrides').doc(docId);
-                try {
-                    if (status === 'Scheduled') {
-                        await docRef.delete();
-                    } else {
-                        await docRef.set({
-                            busId,
-                            date: selectedDate,
-                            depot: userDepot,
-                            status,
-                            updatedAt: firebase.firestore.FieldValue.serverTimestamp(),
-                            updatedBy: currentUser ? currentUser.uid : null
-                        }, { merge: true });
-                    }
-                } catch (error) {
-                    console.error('Error updating status override:', error);
-                    alert('Unable to update status. Please try again.');
-                }
-            }
-
-            // --- ADD UNSCHEDULED BUS ---
-            addBusForm.addEventListener('submit', async (e) => {
-                e.preventDefault();
-                if (!userDepot) return;
-                addBusMessage.textContent = '';
-                addBusMessage.className = 'text-sm font-medium';
-                const isoDate = selectedDate || (scheduleDateInput && scheduleDateInput.value) || formatDate(new Date());
-                const mode = (document.querySelector('input[name="bus-duration"]:checked') || {}).value || 'single-day';
-                const availability = Array.from(addAvailabilityContainer.querySelectorAll('input:checked')).map(cb => cb.value);
-
-                if (mode === 'permanent' && availability.length === 0) {
-                    addBusMessage.textContent = 'Select at least one availability day for permanent buses.';
-                    addBusMessage.className = 'text-sm font-medium text-red-600';
-                    return;
-                }
-
-                const stops = addStopsInput.value
-                    .split('\n')
-                    .map(stop => stop.trim())
-                    .filter(Boolean);
-
-                const newBus = {
-                    route: addRouteInput.value.trim(),
-                    operator: addOperatorInput.value.trim(),
-                    departsFrom: addDepartsFromInput.value.trim() || userDepot,
-                    arrivesAt: addArrivesAtInput.value.trim(),
-                    departureTime: addDepartureTimeInput.value,
-                    arrivalTime: addArrivalTimeInput.value,
-                    price: addPriceInput.value.trim(),
-                    expresswayEntrance: addExpresswayEntranceInput.value.trim(),
-                    expresswayExit: addExpresswayExitInput.value.trim(),
-                    stops,
-                    availability: mode === 'permanent' ? availability : [],
-                    status: 'Scheduled',
-                    sortOrder: 9999,
-                    createdAt: firebase.firestore.FieldValue.serverTimestamp(),
-                    createdBy: currentUser ? currentUser.uid : null
-                };
-
-                if (mode === 'single-day') {
-                    newBus.specialDates = [isoDate];
-                    newBus.temporary = true;
-                } else {
-                    newBus.specialDates = newBus.specialDates || [];
-                    newBus.temporary = false;
-                }
-
-                try {
-                    await db.collection('buses').add(newBus);
-                    addBusMessage.textContent = mode === 'single-day'
-                        ? 'Temporary bus added for the selected date.'
-                        : 'Bus added to the timetable.';
-                    addBusMessage.className = 'text-sm font-medium text-green-600';
-                    addBusForm.reset();
-                    addDepartsFromInput.value = userDepot || '';
-                    updateSelectedDateLabels(isoDate);
-                } catch (error) {
-                    console.error('Error adding bus:', error);
-                    addBusMessage.textContent = 'Could not add bus. Please check the console for details.';
-                    addBusMessage.className = 'text-sm font-medium text-red-600';
-=======
         function renderStatusPill(status) {
             const map = {
                 'Scheduled': { badge: '<span class="px-2 py-1 text-xs font-semibold rounded-full bg-gray-100 text-gray-700">Scheduled</span>', border: 'border-gray-300' },
@@ -811,7 +239,6 @@
                 if (!response.ok) {
                     const data = await response.json();
                     throw new Error(data.message || 'Failed to update status');
->>>>>>> 5dbaf09b
                 }
                 loadSchedule();
             } catch (error) {
