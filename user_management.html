--- conflicted
+++ resolved
@@ -17,23 +17,14 @@
             <h2 class="text-2xl font-bold text-center mb-6">Admin Login</h2>
             <form id="login-form" class="space-y-4">
                 <div>
-<<<<<<< HEAD
-                    <label for="identifier" class="block text-sm font-medium text-gray-700">Email or username</label>
-                    <input type="text" id="identifier" class="mt-1 block w-full px-3 py-2 border border-gray-300 rounded-md shadow-sm focus:outline-none focus:ring-indigo-500 focus:border-indigo-500" placeholder="admin@example.com or admin" required>
-=======
                     <label for="email" class="block text-sm font-medium text-gray-700">Email</label>
                     <input type="email" id="email" class="mt-1 block w-full px-3 py-2 border border-gray-300 rounded-md shadow-sm focus:outline-none focus:ring-indigo-500 focus:border-indigo-500" required>
->>>>>>> e9dbcae4
                 </div>
                 <div>
                     <label for="password" class="block text-sm font-medium text-gray-700">Password</label>
                     <input type="password" id="password" class="mt-1 block w-full px-3 py-2 border border-gray-300 rounded-md shadow-sm focus:outline-none focus:ring-indigo-500 focus:border-indigo-500" required>
                 </div>
                 <button type="submit" class="w-full bg-indigo-600 text-white py-2 px-4 rounded-md hover:bg-indigo-700 focus:outline-none focus:ring-2 focus:ring-offset-2 focus:ring-indigo-500">Login</button>
-<<<<<<< HEAD
-                <p class="text-xs text-gray-500 text-center">Sign in with <code>admin@example.com</code> / <code>password</code> or the username <code>admin</code>.</p>
-=======
->>>>>>> e9dbcae4
                 <p id="login-error" class="text-red-500 text-sm text-center"></p>
             </form>
         </div>
@@ -170,21 +161,13 @@
         async function handleLogin(event) {
             event.preventDefault();
             loginError.textContent = '';
-<<<<<<< HEAD
-            const identifier = document.getElementById('identifier').value.trim();
-=======
             const email = document.getElementById('email').value.trim();
->>>>>>> e9dbcae4
             const password = document.getElementById('password').value;
             try {
                 const response = await fetch('/api/login', {
                     method: 'POST',
                     headers: { 'Content-Type': 'application/json' },
-<<<<<<< HEAD
-                    body: JSON.stringify({ identifier, password })
-=======
                     body: JSON.stringify({ email, password })
->>>>>>> e9dbcae4
                 });
                 const data = await response.json();
                 if (!response.ok) throw new Error(data.message || 'Login failed');
