--- conflicted
+++ resolved
@@ -91,7 +91,6 @@
         </main>
     </div>
 
-<<<<<<< HEAD
     <script type="module">
         import { getApp, getApps, initializeApp } from "https://www.gstatic.com/firebasejs/9.22.2/firebase-app.js";
         import {
@@ -115,17 +114,6 @@
         // --- Firebase bootstrap -------------------------------------------------
         // Paste your Firebase project configuration here. Keeping the same keys
         // ensures the user provisioning helpers keep working without edits.
-=======
-    <script>
-        // Import the functions you need from the SDKs you need
-        import { initializeApp } from "firebase/app";
-        import { getAnalytics } from "firebase/analytics";
-        // TODO: Add SDKs for Firebase products that you want to use
-        // https://firebase.google.com/docs/web/setup#available-libraries
-
-        // Your web app's Firebase configuration
-        // For Firebase JS SDK v7.20.0 and later, measurementId is optional
->>>>>>> 4201dc13
         const firebaseConfig = {
         apiKey: "AIzaSyArXmYmU6l4t_xaNquhT0JUH4sG2ge3tZo",
         authDomain: "bustimetable-v2.firebaseapp.com",
@@ -146,27 +134,11 @@
             users: []
         };
 
-<<<<<<< HEAD
             // Re-use an existing Firebase app if another dashboard initialised it;
             // otherwise create a fresh instance for the user management console.
             const app = getApps().length ? getApp() : initializeApp(firebaseConfig);
             const auth = getAuth(app);
             const db = getFirestore(app);
-=======
-        const loginScreen = document.getElementById('login-screen');
-        const dashboard = document.getElementById('dashboard');
-        const loginForm = document.getElementById('login-form');
-        const loginError = document.getElementById('login-error');
-        const logoutButton = document.getElementById('logout-button');
-        const addUserForm = document.getElementById('add-user-form');
-        const addUserMessage = document.getElementById('add-user-message');
-        const userTable = document.getElementById('user-table');
-        const userTableBody = document.getElementById('user-table-body');
-        const userListLoading = document.getElementById('user-list-loading');
-        const newRoleSelect = document.getElementById('new-role');
-        const depotFieldContainer = document.getElementById('depot-field-container');
-        const newDepotInput = document.getElementById('new-depot');
->>>>>>> 4201dc13
 
         function toggleView() {
             const isAuthenticated = Boolean(state.token);
@@ -194,7 +166,6 @@
             return response;
         }
 
-<<<<<<< HEAD
             function normalizeRole(role) {
                 return (role || '').toString().trim().toLowerCase();
             }
@@ -268,18 +239,6 @@
                     currentUser = null;
                     loginScreen.classList.remove('hidden');
                     dashboard.classList.add('hidden');
-=======
-        async function fetchProfile() {
-            try {
-                const response = await fetchWithAuth('/api/me');
-                if (!response.ok) throw new Error('Failed to load profile');
-                const data = await response.json();
-                state.currentUser = data;
-                if (data.role !== 'admin') {
-                    alert('Only administrators can manage users.');
-                    handleLogout();
-                    return;
->>>>>>> 4201dc13
                 }
                 loadUsers();
             } catch (error) {
@@ -289,7 +248,6 @@
             }
         }
 
-<<<<<<< HEAD
             loginForm.addEventListener('submit', (e) => {
                 e.preventDefault();
                 const email = document.getElementById('email').value;
@@ -338,48 +296,6 @@
                     console.error("Error loading users:", error);
                     userListLoading.textContent = 'Failed to load users.';
                 }
-=======
-        async function handleLogin(event) {
-            event.preventDefault();
-            loginError.textContent = '';
-            const email = document.getElementById('email').value.trim();
-            const password = document.getElementById('password').value;
-            try {
-                const response = await fetch('/api/login', {
-                    method: 'POST',
-                    headers: { 'Content-Type': 'application/json' },
-                    body: JSON.stringify({ email, password })
-                });
-                const data = await response.json();
-                if (!response.ok) throw new Error(data.message || 'Login failed');
-                state.token = data.token;
-                localStorage.setItem(TOKEN_KEY, data.token);
-                toggleView();
-            } catch (error) {
-                loginError.textContent = error.message;
-            }
-        }
-
-        function handleLogout() {
-            state.token = null;
-            state.currentUser = null;
-            localStorage.removeItem(TOKEN_KEY);
-            toggleView();
-        }
-
-        async function loadUsers() {
-            userListLoading.style.display = 'block';
-            userTable.classList.add('hidden');
-            try {
-                const response = await fetchWithAuth('/api/users');
-                if (!response.ok) throw new Error('Failed to fetch users');
-                const data = await response.json();
-                state.users = data;
-                renderUsers();
-            } catch (error) {
-                console.error(error);
-                userListLoading.textContent = 'Failed to load users.';
->>>>>>> 4201dc13
             }
         }
 
