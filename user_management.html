<!DOCTYPE html>
<html lang="en">
<head>
    <meta charset="UTF-8">
    <meta name="viewport" content="width=device-width, initial-scale=1.0">
    <title>Admin - User Management</title>
    <script src="https://cdn.tailwindcss.com"></script>
    <link href="https://fonts.googleapis.com/css2?family=Inter:wght@400;500;600;700&display=swap" rel="stylesheet">
    <style>
        body { font-family: 'Inter', sans-serif; }
    </style>
</head>
<body class="bg-gray-100 text-gray-800">

    <div id="config-warning" class="hidden bg-yellow-100 border border-yellow-200 text-yellow-900 px-4 py-3 text-sm text-center">
        Firebase configuration is missing. Update <code>firebaseConfig</code> before using the user management console.
    </div>

    <div id="login-screen" class="min-h-screen flex items-center justify-center">
        <div class="bg-white p-8 rounded-lg shadow-md w-full max-w-md">
            <h2 class="text-2xl font-bold text-center mb-6">Admin Login</h2>
            <form id="login-form" class="space-y-4">
                <div>
                    <label for="email" class="block text-sm font-medium text-gray-700">Email</label>
                    <input type="email" id="email" autocomplete="email" class="mt-1 block w-full px-3 py-2 border border-gray-300 rounded-md shadow-sm focus:outline-none focus:ring-indigo-500 focus:border-indigo-500" required>
                </div>
                <div>
                    <label for="password" class="block text-sm font-medium text-gray-700">Password</label>
                    <input type="password" id="password" autocomplete="current-password" class="mt-1 block w-full px-3 py-2 border border-gray-300 rounded-md shadow-sm focus:outline-none focus:ring-indigo-500 focus:border-indigo-500" required>
                </div>
                <button type="submit" class="w-full bg-indigo-600 text-white py-2 px-4 rounded-md hover:bg-indigo-700 focus:outline-none focus:ring-2 focus:ring-offset-2 focus:ring-indigo-500">Login</button>
                <p id="login-error" class="text-red-500 text-sm text-center"></p>
            </form>
        </div>
    </div>

    <div id="dashboard" class="hidden">
        <header class="bg-white shadow-md">
            <nav class="container mx-auto px-4 py-4 flex justify-between items-center">
                <h1 class="text-xl font-bold">User Management</h1>
                <div>
                    <a href="/admin.html" class="text-indigo-600 hover:underline mr-4">Bus Schedule Admin</a>
                    <button id="logout-button" class="bg-red-500 text-white py-2 px-4 rounded-md hover:bg-red-600">Logout</button>
                </div>
            </nav>
        </header>

        <main class="container mx-auto p-4 md:p-6">
            <div class="bg-white p-6 rounded-lg shadow-md mb-8">
                <h2 class="text-2xl font-bold mb-4">Add New User</h2>
                <form id="add-user-form" class="grid grid-cols-1 md:grid-cols-5 gap-4 items-end">
                    <div>
                        <label for="new-email" class="block text-sm font-medium text-gray-700">Email</label>
                        <input type="email" id="new-email" class="mt-1 block w-full p-2 border border-gray-300 rounded-md" required>
                    </div>
                    <div>
                        <label for="new-password" class="block text-sm font-medium text-gray-700">Password</label>
                        <input type="password" id="new-password" class="mt-1 block w-full p-2 border border-gray-300 rounded-md" placeholder="At least 8 characters" required>
                    </div>
                    <div>
                        <label for="new-role" class="block text-sm font-medium text-gray-700">Role</label>
                        <select id="new-role" class="mt-1 block w-full p-2 border border-gray-300 rounded-md">
                            <option value="timekeeper">Time Keeper</option>
                            <option value="admin">Admin</option>
                        </select>
                    </div>
                    <div id="depot-field-container">
                        <label for="new-depot" class="block text-sm font-medium text-gray-700">Depot</label>
                        <input type="text" id="new-depot" class="mt-1 block w-full p-2 border border-gray-300 rounded-md" placeholder="e.g., Makumbura">
                    </div>
                    <div>
                        <button type="submit" class="w-full bg-blue-500 text-white py-2 px-4 rounded-md hover:bg-blue-600">Create User</button>
                    </div>
                </form>
                <p id="add-user-message" class="text-sm mt-4"></p>
            </div>

            <div class="bg-white p-6 rounded-lg shadow-md">
                <h2 class="text-2xl font-bold mb-4">Existing Users</h2>
                <div id="user-list-loading">Loading users...</div>
                <div class="overflow-x-auto">
                    <table id="user-table" class="min-w-full divide-y divide-gray-200 hidden">
                        <thead class="bg-gray-50">
                            <tr>
                                <th class="px-6 py-3 text-left text-xs font-medium text-gray-500 uppercase tracking-wider">Email</th>
                                <th class="px-6 py-3 text-left text-xs font-medium text-gray-500 uppercase tracking-wider">Role</th>
                                <th class="px-6 py-3 text-left text-xs font-medium text-gray-500 uppercase tracking-wider">Depot</th>
                                <th class="px-6 py-3 text-right text-xs font-medium text-gray-500 uppercase tracking-wider">Actions</th>
                            </tr>
                        </thead>
                        <tbody id="user-table-body" class="bg-white divide-y divide-gray-200"></tbody>
                    </table>
                </div>
            </div>
        </main>
    </div>

    <script type="module">
<<<<<<< HEAD
    import { getApp, getApps, initializeApp } from "https://www.gstatic.com/firebasejs/9.22.2/firebase-app.js";
    import { getAuth, onAuthStateChanged, signInWithEmailAndPassword, signOut } from "https://www.gstatic.com/firebasejs/9.22.2/firebase-auth.js";
    import { getFirestore, collection, doc, getDoc, getDocs, limit, query, serverTimestamp, setDoc, where } from "https://www.gstatic.com/firebasejs/9.22.2/firebase-firestore.js";

    const firebaseConfig = {
        apiKey: "AIzaSyArXmYmU6l4t_xaNquhT0JUH4sG2ge3tZo",
        authDomain: "bustimetable-v2.firebaseapp.com",
        projectId: "bustimetable-v2",
        storageBucket: "bustimetable-v2.firebasestorage.app",
        messagingSenderId: "665985152111",
        appId: "1:665985152111:web:291020ebb619374c4f899a",
        measurementId: "G-0EEKT7RR6R"
    };

    const configWarning = document.getElementById('config-warning');
    if (!firebaseConfig.apiKey) {
        configWarning?.classList.remove('hidden');
        console.warn('Firebase configuration is missing. User management halted.');
    } else {
        initUserManagement();
    }

    function initUserManagement() {
        const app = getApps().length ? getApp() : initializeApp(firebaseConfig);
        const auth = getAuth(app);
        const db = getFirestore(app);

        const TOKEN_KEY = 'slbustimetable:token';
        const state = {
            token: localStorage.getItem(TOKEN_KEY) || null,
            currentUser: null,
            users: []
        };

        const loginScreen = document.getElementById('login-screen');
        const dashboard = document.getElementById('dashboard');
        const loginForm = document.getElementById('login-form');
        const logoutButton = document.getElementById('logout-button');
        const loginError = document.getElementById('login-error');

        const addUserForm = document.getElementById('add-user-form');
        const addUserMessage = document.getElementById('add-user-message');
        const newRoleSelect = document.getElementById('new-role');
        const newDepotInput = document.getElementById('new-depot');
        const depotFieldContainer = document.getElementById('depot-field-container');

        const userTable = document.getElementById('user-table');
        const userTableBody = document.getElementById('user-table-body');
        const userListLoading = document.getElementById('user-list-loading');

        function setToken(token) {
            state.token = token;
            if (token) {
                localStorage.setItem(TOKEN_KEY, token);
            } else {
                localStorage.removeItem(TOKEN_KEY);
            }
        }

        function setCurrentUser(user) {
            state.currentUser = user || null;
        }

        function showDashboard() {
            loginScreen.classList.add('hidden');
            dashboard.classList.remove('hidden');
        }

        function showLogin(message = '') {
            loginScreen.classList.remove('hidden');
            dashboard.classList.add('hidden');
            if (message !== undefined) {
                loginError.textContent = message;
            }
        }

        function renderUsers() {
            userTableBody.innerHTML = '';
            if (!state.users.length) {
                userTable.classList.add('hidden');
                userListLoading.textContent = 'No users found.';
                userListLoading.style.display = 'block';
                return;
            }

            userListLoading.style.display = 'none';
            userTable.classList.remove('hidden');

            state.users.forEach((user) => {
                const row = document.createElement('tr');
                row.innerHTML = `
                    <td class="px-6 py-4 whitespace-nowrap">${user.email}</td>
                    <td class="px-6 py-4 whitespace-nowrap capitalize">${user.role}</td>
                    <td class="px-6 py-4 whitespace-nowrap">${user.depot || 'N/A'}</td>
                    <td class="px-6 py-4 whitespace-nowrap text-right">
                        <button class="text-red-600 hover:text-red-900 delete-user-btn" data-id="${user.id}">Delete</button>
                    </td>
                `;
                userTableBody.appendChild(row);
            });
        }

        function clearSession() {
            setToken(null);
            setCurrentUser(null);
            state.users = [];
            renderUsers();
        }

        async function handleUnauthorized(message = 'Your session has expired. Please sign in again.') {
            clearSession();
            showLogin(message);
            if (auth.currentUser) {
                try {
                    await signOut(auth);
                } catch (error) {
                    console.warn('Failed to sign out after unauthorized response:', error);
                }
            }
        }

        async function fetchWithAuth(url, options = {}) {
            const headers = new Headers(options.headers || {});
            headers.set('Content-Type', 'application/json');
            if (state.token) {
                headers.set('Authorization', `Bearer ${state.token}`);
            }
            const response = await fetch(url, { ...options, headers });
            if (response.status === 401) {
                await handleUnauthorized();
            }
            return response;
=======
    const TOKEN_KEY = 'slbustimetable:token';
    const state = {
        token: localStorage.getItem(TOKEN_KEY) || null,
        currentUser: null,
        users: []
    };

    const loginScreen = document.getElementById('login-screen');
    const dashboard = document.getElementById('dashboard');
    const loginForm = document.getElementById('login-form');
    const logoutButton = document.getElementById('logout-button');
    const loginError = document.getElementById('login-error');

    const addUserForm = document.getElementById('add-user-form');
    const addUserMessage = document.getElementById('add-user-message');
    const newRoleSelect = document.getElementById('new-role');
    const newDepotInput = document.getElementById('new-depot');
    const depotFieldContainer = document.getElementById('depot-field-container');

    const userTable = document.getElementById('user-table');
    const userTableBody = document.getElementById('user-table-body');
    const userListLoading = document.getElementById('user-list-loading');

    function setToken(token) {
        state.token = token;
        if (token) {
            localStorage.setItem(TOKEN_KEY, token);
        } else {
            localStorage.removeItem(TOKEN_KEY);
        }
    }

    function setCurrentUser(user) {
        state.currentUser = user || null;
    }

    function showDashboard() {
        loginScreen.classList.add('hidden');
        dashboard.classList.remove('hidden');
    }

    function showLogin(message = '') {
        loginScreen.classList.remove('hidden');
        dashboard.classList.add('hidden');
        if (message) {
            loginError.textContent = message;
>>>>>>> 08db6c90
        }
    }

<<<<<<< HEAD
        async function loadUsers() {
            userListLoading.textContent = 'Loading users...';
            userListLoading.style.display = 'block';
            userTable.classList.add('hidden');

            try {
                const response = await fetchWithAuth('/api/users');
                if (!response.ok) {
                    throw new Error('Failed to load users.');
                }
                state.users = await response.json();
                renderUsers();
            } catch (error) {
                console.error('Error loading users:', error);
                userListLoading.textContent = 'Failed to load users.';
            }
        }

        function toggleDepotField() {
            const showDepot = newRoleSelect.value === 'timekeeper';
            depotFieldContainer.style.display = showDepot ? 'block' : 'none';
            newDepotInput.required = showDepot;
            if (!showDepot) {
                newDepotInput.value = '';
            }
        }

        async function findAdminProfile(user) {
            if (!user) return null;
            const email = (user.email || '').trim();
            const emailLower = email.toLowerCase();
            const usersCollection = collection(db, 'users');

            const docCandidates = [
                doc(usersCollection, user.uid),
                doc(usersCollection, emailLower),
                doc(usersCollection, email)
            ];

            for (const candidate of docCandidates) {
                if (!candidate.id) continue;
                try {
                    const snapshot = await getDoc(candidate);
                    if (snapshot.exists()) {
                        return { id: snapshot.id, ...snapshot.data() };
                    }
                } catch (error) {
                    console.warn('Failed to read user profile candidate:', error);
                }
            }

            try {
                const byLower = await getDocs(query(usersCollection, where('emailLower', '==', emailLower), limit(1)));
                if (!byLower.empty) {
                    const match = byLower.docs[0];
                    return { id: match.id, ...match.data() };
                }
            } catch (error) {
                console.warn('Unable to query profile by lowercase email:', error);
            }

            try {
                const byEmail = await getDocs(query(usersCollection, where('email', '==', email), limit(1)));
                if (!byEmail.empty) {
                    const match = byEmail.docs[0];
                    return { id: match.id, ...match.data() };
                }
            } catch (error) {
                console.warn('Unable to query profile by email:', error);
            }

            return null;
        }

        async function ensureAdminAccess(user) {
            const profile = await findAdminProfile(user);
            const role = (profile?.role || '').toString().toLowerCase();
            if (role !== 'admin') {
                throw new Error('You must be an administrator to access this page.');
            }

            const emailLower = (user.email || '').trim().toLowerCase();
            if (profile && profile.id) {
                try {
                    await setDoc(doc(collection(db, 'users'), profile.id), {
                        email: user.email || profile.email || '',
                        emailLower,
                        role: 'admin',
                        updatedAt: serverTimestamp()
                    }, { merge: true });
                } catch (error) {
                    console.warn('Unable to synchronize admin profile metadata:', error);
                }
            }

            return profile;
        }

        async function verifyServerSession() {
            const response = await fetchWithAuth('/api/me');
            if (!response.ok) {
                throw new Error('Unable to verify current user.');
            }
            const user = await response.json();
            if (user.role !== 'admin') {
                throw new Error('You do not have access to this page.');
            }
            setCurrentUser(user);
            return user;
        }

        async function handleLogin(event) {
            event.preventDefault();
            loginError.textContent = '';

            const email = document.getElementById('email').value.trim();
            const password = document.getElementById('password').value;

            try {
                const credential = await signInWithEmailAndPassword(auth, email, password);
                await ensureAdminAccess(credential.user);

                const response = await fetch('/api/login', {
                    method: 'POST',
                    headers: { 'Content-Type': 'application/json' },
                    body: JSON.stringify({ email, password })
                });

                const data = await response.json().catch(() => ({}));
                if (!response.ok) {
                    throw new Error(data.message || 'Unable to sign in.');
                }
                if (data.user?.role !== 'admin') {
                    throw new Error('You must be an administrator to access this page.');
                }

                setToken(data.token);
                setCurrentUser(data.user);
                showDashboard();
                await loadUsers();
                loginForm.reset();
            } catch (error) {
                console.error('Login failed:', error);
                await handleUnauthorized(error.message || 'Unable to sign in.');
            }
=======
    async function fetchWithAuth(url, options = {}) {
        const headers = new Headers(options.headers || {});
        headers.set('Content-Type', 'application/json');
        if (state.token) {
            headers.set('Authorization', `Bearer ${state.token}`);
        }
        const response = await fetch(url, { ...options, headers });
        if (response.status === 401) {
            setToken(null);
            setCurrentUser(null);
            showLogin('Your session has expired. Please sign in again.');
            throw new Error('Unauthorized');
        }
        return response;
    }

    function renderUsers() {
        userTableBody.innerHTML = '';
        if (!state.users.length) {
            userTable.classList.add('hidden');
            userListLoading.textContent = 'No users found.';
            userListLoading.style.display = 'block';
            return;
        }

        userListLoading.style.display = 'none';
        userTable.classList.remove('hidden');

        state.users.forEach((user) => {
            const row = document.createElement('tr');
            row.innerHTML = `
                <td class="px-6 py-4 whitespace-nowrap">${user.email}</td>
                <td class="px-6 py-4 whitespace-nowrap capitalize">${user.role}</td>
                <td class="px-6 py-4 whitespace-nowrap">${user.depot || 'N/A'}</td>
                <td class="px-6 py-4 whitespace-nowrap text-right">
                    <button class="text-red-600 hover:text-red-900 delete-user-btn" data-id="${user.id}">Delete</button>
                </td>
            `;
            userTableBody.appendChild(row);
        });
    }

    async function loadUsers() {
        userListLoading.textContent = 'Loading users...';
        userListLoading.style.display = 'block';
        userTable.classList.add('hidden');

        try {
            const response = await fetchWithAuth('/api/users');
            if (!response.ok) {
                throw new Error('Failed to load users.');
            }
            state.users = await response.json();
            renderUsers();
        } catch (error) {
            console.error('Error loading users:', error);
            userListLoading.textContent = 'Failed to load users.';
        }
    }

    function toggleDepotField() {
        const showDepot = newRoleSelect.value === 'timekeeper';
        depotFieldContainer.style.display = showDepot ? 'block' : 'none';
        newDepotInput.required = showDepot;
        if (!showDepot) {
            newDepotInput.value = '';
        }
    }

    async function handleLogin(event) {
        event.preventDefault();
        loginError.textContent = '';

        const email = document.getElementById('email').value.trim();
        const password = document.getElementById('password').value;

        try {
            const response = await fetch('/api/login', {
                method: 'POST',
                headers: { 'Content-Type': 'application/json' },
                body: JSON.stringify({ email, password })
            });

            const data = await response.json().catch(() => ({}));

            if (!response.ok) {
                throw new Error(data.message || 'Unable to sign in.');
            }

            if (data.user?.role !== 'admin') {
                throw new Error('You must be an administrator to access this page.');
            }

            setToken(data.token);
            setCurrentUser(data.user);
            showDashboard();
            await loadUsers();
            loginForm.reset();
        } catch (error) {
            console.error('Login failed:', error);
            setToken(null);
            setCurrentUser(null);
            loginError.textContent = error.message;
        }
    }

    function handleLogout() {
        setToken(null);
        setCurrentUser(null);
        state.users = [];
        renderUsers();
        showLogin();
    }

    async function handleAddUser(event) {
        event.preventDefault();
        addUserMessage.textContent = '';
        addUserMessage.className = 'text-sm mt-4';

        const email = document.getElementById('new-email').value.trim();
        const password = document.getElementById('new-password').value;
        const role = newRoleSelect.value;
        const depot = newDepotInput.value.trim();

        const payload = {
            email,
            password,
            role,
            depot: role === 'timekeeper' ? depot : null
        };

        try {
            const response = await fetchWithAuth('/api/users', {
                method: 'POST',
                body: JSON.stringify(payload)
            });

            const data = await response.json().catch(() => ({}));

            if (!response.ok) {
                const errors = data.errors ? data.errors.join(', ') : data.message;
                throw new Error(errors || 'Failed to create user.');
            }

            addUserMessage.textContent = `Created user ${data.email}.`;
            addUserMessage.classList.add('text-green-600');
            addUserForm.reset();
            newRoleSelect.value = 'timekeeper';
            toggleDepotField();
            await loadUsers();
        } catch (error) {
            console.error('Failed to create user:', error);
            addUserMessage.textContent = error.message;
            addUserMessage.classList.add('text-red-600');
>>>>>>> 08db6c90
        }
    }

<<<<<<< HEAD
        async function handleLogout() {
            clearSession();
            try {
                if (auth.currentUser) {
                    await signOut(auth);
                }
            } catch (error) {
                console.warn('Failed to sign out:', error);
            }
            showLogin('');
=======
    async function handleDeleteUser(event) {
        const button = event.target.closest('.delete-user-btn');
        if (!button) return;

        const id = Number(button.dataset.id);
        if (!id) return;

        if (state.currentUser && state.currentUser.id === id) {
            alert('You cannot delete your own account.');
            return;
        }

        if (!confirm('Delete this user?')) {
            return;
        }

        try {
            const response = await fetchWithAuth(`/api/users/${id}`, { method: 'DELETE' });
            if (!response.ok && response.status !== 204) {
                const data = await response.json().catch(() => ({}));
                throw new Error(data.message || 'Failed to delete user.');
            }
            await loadUsers();
        } catch (error) {
            console.error('Failed to delete user:', error);
            alert(error.message);
>>>>>>> 08db6c90
        }
    }

    async function bootstrap() {
        toggleDepotField();

<<<<<<< HEAD
        async function handleAddUser(event) {
            event.preventDefault();
            addUserMessage.textContent = '';
            addUserMessage.className = 'text-sm mt-4';

            const email = document.getElementById('new-email').value.trim();
            const password = document.getElementById('new-password').value;
            const role = newRoleSelect.value;
            const depot = newDepotInput.value.trim();

            const payload = {
                email,
                password,
                role,
                depot: role === 'timekeeper' ? depot : null
            };

            try {
                const response = await fetchWithAuth('/api/users', {
                    method: 'POST',
                    body: JSON.stringify(payload)
                });

                const data = await response.json().catch(() => ({}));

                if (!response.ok) {
                    const errors = data.errors ? data.errors.join(', ') : data.message;
                    throw new Error(errors || 'Failed to create user.');
                }

                addUserMessage.textContent = `Created user ${data.email}.`;
                addUserMessage.classList.add('text-green-600');
                addUserForm.reset();
                newRoleSelect.value = 'timekeeper';
                toggleDepotField();
                await loadUsers();
            } catch (error) {
                console.error('Failed to create user:', error);
                addUserMessage.textContent = error.message;
                addUserMessage.classList.add('text-red-600');
            }
        }

        async function handleDeleteUser(event) {
            const button = event.target.closest('.delete-user-btn');
            if (!button) return;

            const id = Number(button.dataset.id);
            if (!id) return;

            if (state.currentUser && state.currentUser.id === id) {
                alert('You cannot delete your own account.');
                return;
            }

            if (!confirm('Delete this user?')) {
                return;
            }

            try {
                const response = await fetchWithAuth(`/api/users/${id}`, { method: 'DELETE' });
                if (!response.ok && response.status !== 204) {
                    const data = await response.json().catch(() => ({}));
                    throw new Error(data.message || 'Failed to delete user.');
                }
                await loadUsers();
            } catch (error) {
                console.error('Failed to delete user:', error);
                alert(error.message);
            }
        }

        async function handleAuthStateChange(user) {
            if (!user) {
                clearSession();
                showLogin('');
                return;
            }

            try {
                await ensureAdminAccess(user);
            } catch (error) {
                console.error('Access denied:', error);
                await handleUnauthorized(error.message || 'Access denied.');
                return;
            }

            if (!state.token) {
                showLogin('Please sign in to start a session.');
                return;
            }

            try {
                await verifyServerSession();
                showDashboard();
                await loadUsers();
            } catch (error) {
                console.error('Failed to restore session:', error);
                await handleUnauthorized('Your session has expired. Please sign in again.');
            }
        }

        function bootstrap() {
            toggleDepotField();
            if (!state.token) {
                showLogin('');
            }
        }

        loginForm.addEventListener('submit', handleLogin);
        logoutButton.addEventListener('click', handleLogout);
        addUserForm.addEventListener('submit', handleAddUser);
        newRoleSelect.addEventListener('change', toggleDepotField);
        userTableBody.addEventListener('click', handleDeleteUser);

        onAuthStateChanged(auth, handleAuthStateChange);
        bootstrap();
    }
    </script>
=======
        if (state.token) {
            try {
                const response = await fetchWithAuth('/api/me');
                if (!response.ok) {
                    throw new Error('Unable to verify current user.');
                }
                const user = await response.json();
                if (user.role !== 'admin') {
                    throw new Error('You do not have access to this page.');
                }
                setCurrentUser(user);
                showDashboard();
                await loadUsers();
                return;
            } catch (error) {
                console.warn('Session bootstrap failed:', error);
                setToken(null);
                setCurrentUser(null);
            }
        }

        showLogin();
    }

    loginForm.addEventListener('submit', handleLogin);
    logoutButton.addEventListener('click', handleLogout);
    addUserForm.addEventListener('submit', handleAddUser);
    newRoleSelect.addEventListener('change', toggleDepotField);
    userTableBody.addEventListener('click', handleDeleteUser);

    bootstrap();
</script>
>>>>>>> 08db6c90
</body>
</html><|MERGE_RESOLUTION|>--- conflicted
+++ resolved
@@ -96,7 +96,6 @@
     </div>
 
     <script type="module">
-<<<<<<< HEAD
     import { getApp, getApps, initializeApp } from "https://www.gstatic.com/firebasejs/9.22.2/firebase-app.js";
     import { getAuth, onAuthStateChanged, signInWithEmailAndPassword, signOut } from "https://www.gstatic.com/firebasejs/9.22.2/firebase-auth.js";
     import { getFirestore, collection, doc, getDoc, getDocs, limit, query, serverTimestamp, setDoc, where } from "https://www.gstatic.com/firebasejs/9.22.2/firebase-firestore.js";
@@ -229,58 +228,9 @@
                 await handleUnauthorized();
             }
             return response;
-=======
-    const TOKEN_KEY = 'slbustimetable:token';
-    const state = {
-        token: localStorage.getItem(TOKEN_KEY) || null,
-        currentUser: null,
-        users: []
-    };
-
-    const loginScreen = document.getElementById('login-screen');
-    const dashboard = document.getElementById('dashboard');
-    const loginForm = document.getElementById('login-form');
-    const logoutButton = document.getElementById('logout-button');
-    const loginError = document.getElementById('login-error');
-
-    const addUserForm = document.getElementById('add-user-form');
-    const addUserMessage = document.getElementById('add-user-message');
-    const newRoleSelect = document.getElementById('new-role');
-    const newDepotInput = document.getElementById('new-depot');
-    const depotFieldContainer = document.getElementById('depot-field-container');
-
-    const userTable = document.getElementById('user-table');
-    const userTableBody = document.getElementById('user-table-body');
-    const userListLoading = document.getElementById('user-list-loading');
-
-    function setToken(token) {
-        state.token = token;
-        if (token) {
-            localStorage.setItem(TOKEN_KEY, token);
-        } else {
-            localStorage.removeItem(TOKEN_KEY);
         }
     }
 
-    function setCurrentUser(user) {
-        state.currentUser = user || null;
-    }
-
-    function showDashboard() {
-        loginScreen.classList.add('hidden');
-        dashboard.classList.remove('hidden');
-    }
-
-    function showLogin(message = '') {
-        loginScreen.classList.remove('hidden');
-        dashboard.classList.add('hidden');
-        if (message) {
-            loginError.textContent = message;
->>>>>>> 08db6c90
-        }
-    }
-
-<<<<<<< HEAD
         async function loadUsers() {
             userListLoading.textContent = 'Loading users...';
             userListLoading.style.display = 'block';
@@ -426,166 +376,9 @@
                 console.error('Login failed:', error);
                 await handleUnauthorized(error.message || 'Unable to sign in.');
             }
-=======
-    async function fetchWithAuth(url, options = {}) {
-        const headers = new Headers(options.headers || {});
-        headers.set('Content-Type', 'application/json');
-        if (state.token) {
-            headers.set('Authorization', `Bearer ${state.token}`);
-        }
-        const response = await fetch(url, { ...options, headers });
-        if (response.status === 401) {
-            setToken(null);
-            setCurrentUser(null);
-            showLogin('Your session has expired. Please sign in again.');
-            throw new Error('Unauthorized');
-        }
-        return response;
+        }
     }
 
-    function renderUsers() {
-        userTableBody.innerHTML = '';
-        if (!state.users.length) {
-            userTable.classList.add('hidden');
-            userListLoading.textContent = 'No users found.';
-            userListLoading.style.display = 'block';
-            return;
-        }
-
-        userListLoading.style.display = 'none';
-        userTable.classList.remove('hidden');
-
-        state.users.forEach((user) => {
-            const row = document.createElement('tr');
-            row.innerHTML = `
-                <td class="px-6 py-4 whitespace-nowrap">${user.email}</td>
-                <td class="px-6 py-4 whitespace-nowrap capitalize">${user.role}</td>
-                <td class="px-6 py-4 whitespace-nowrap">${user.depot || 'N/A'}</td>
-                <td class="px-6 py-4 whitespace-nowrap text-right">
-                    <button class="text-red-600 hover:text-red-900 delete-user-btn" data-id="${user.id}">Delete</button>
-                </td>
-            `;
-            userTableBody.appendChild(row);
-        });
-    }
-
-    async function loadUsers() {
-        userListLoading.textContent = 'Loading users...';
-        userListLoading.style.display = 'block';
-        userTable.classList.add('hidden');
-
-        try {
-            const response = await fetchWithAuth('/api/users');
-            if (!response.ok) {
-                throw new Error('Failed to load users.');
-            }
-            state.users = await response.json();
-            renderUsers();
-        } catch (error) {
-            console.error('Error loading users:', error);
-            userListLoading.textContent = 'Failed to load users.';
-        }
-    }
-
-    function toggleDepotField() {
-        const showDepot = newRoleSelect.value === 'timekeeper';
-        depotFieldContainer.style.display = showDepot ? 'block' : 'none';
-        newDepotInput.required = showDepot;
-        if (!showDepot) {
-            newDepotInput.value = '';
-        }
-    }
-
-    async function handleLogin(event) {
-        event.preventDefault();
-        loginError.textContent = '';
-
-        const email = document.getElementById('email').value.trim();
-        const password = document.getElementById('password').value;
-
-        try {
-            const response = await fetch('/api/login', {
-                method: 'POST',
-                headers: { 'Content-Type': 'application/json' },
-                body: JSON.stringify({ email, password })
-            });
-
-            const data = await response.json().catch(() => ({}));
-
-            if (!response.ok) {
-                throw new Error(data.message || 'Unable to sign in.');
-            }
-
-            if (data.user?.role !== 'admin') {
-                throw new Error('You must be an administrator to access this page.');
-            }
-
-            setToken(data.token);
-            setCurrentUser(data.user);
-            showDashboard();
-            await loadUsers();
-            loginForm.reset();
-        } catch (error) {
-            console.error('Login failed:', error);
-            setToken(null);
-            setCurrentUser(null);
-            loginError.textContent = error.message;
-        }
-    }
-
-    function handleLogout() {
-        setToken(null);
-        setCurrentUser(null);
-        state.users = [];
-        renderUsers();
-        showLogin();
-    }
-
-    async function handleAddUser(event) {
-        event.preventDefault();
-        addUserMessage.textContent = '';
-        addUserMessage.className = 'text-sm mt-4';
-
-        const email = document.getElementById('new-email').value.trim();
-        const password = document.getElementById('new-password').value;
-        const role = newRoleSelect.value;
-        const depot = newDepotInput.value.trim();
-
-        const payload = {
-            email,
-            password,
-            role,
-            depot: role === 'timekeeper' ? depot : null
-        };
-
-        try {
-            const response = await fetchWithAuth('/api/users', {
-                method: 'POST',
-                body: JSON.stringify(payload)
-            });
-
-            const data = await response.json().catch(() => ({}));
-
-            if (!response.ok) {
-                const errors = data.errors ? data.errors.join(', ') : data.message;
-                throw new Error(errors || 'Failed to create user.');
-            }
-
-            addUserMessage.textContent = `Created user ${data.email}.`;
-            addUserMessage.classList.add('text-green-600');
-            addUserForm.reset();
-            newRoleSelect.value = 'timekeeper';
-            toggleDepotField();
-            await loadUsers();
-        } catch (error) {
-            console.error('Failed to create user:', error);
-            addUserMessage.textContent = error.message;
-            addUserMessage.classList.add('text-red-600');
->>>>>>> 08db6c90
-        }
-    }
-
-<<<<<<< HEAD
         async function handleLogout() {
             clearSession();
             try {
@@ -596,41 +389,12 @@
                 console.warn('Failed to sign out:', error);
             }
             showLogin('');
-=======
-    async function handleDeleteUser(event) {
-        const button = event.target.closest('.delete-user-btn');
-        if (!button) return;
-
-        const id = Number(button.dataset.id);
-        if (!id) return;
-
-        if (state.currentUser && state.currentUser.id === id) {
-            alert('You cannot delete your own account.');
-            return;
-        }
-
-        if (!confirm('Delete this user?')) {
-            return;
-        }
-
-        try {
-            const response = await fetchWithAuth(`/api/users/${id}`, { method: 'DELETE' });
-            if (!response.ok && response.status !== 204) {
-                const data = await response.json().catch(() => ({}));
-                throw new Error(data.message || 'Failed to delete user.');
-            }
-            await loadUsers();
-        } catch (error) {
-            console.error('Failed to delete user:', error);
-            alert(error.message);
->>>>>>> 08db6c90
         }
     }
 
     async function bootstrap() {
         toggleDepotField();
 
-<<<<<<< HEAD
         async function handleAddUser(event) {
             event.preventDefault();
             addUserMessage.textContent = '';
@@ -750,39 +514,5 @@
         bootstrap();
     }
     </script>
-=======
-        if (state.token) {
-            try {
-                const response = await fetchWithAuth('/api/me');
-                if (!response.ok) {
-                    throw new Error('Unable to verify current user.');
-                }
-                const user = await response.json();
-                if (user.role !== 'admin') {
-                    throw new Error('You do not have access to this page.');
-                }
-                setCurrentUser(user);
-                showDashboard();
-                await loadUsers();
-                return;
-            } catch (error) {
-                console.warn('Session bootstrap failed:', error);
-                setToken(null);
-                setCurrentUser(null);
-            }
-        }
-
-        showLogin();
-    }
-
-    loginForm.addEventListener('submit', handleLogin);
-    logoutButton.addEventListener('click', handleLogout);
-    addUserForm.addEventListener('submit', handleAddUser);
-    newRoleSelect.addEventListener('change', toggleDepotField);
-    userTableBody.addEventListener('click', handleDeleteUser);
-
-    bootstrap();
-</script>
->>>>>>> 08db6c90
 </body>
 </html>