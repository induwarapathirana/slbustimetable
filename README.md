--- conflicted
+++ resolved
@@ -22,27 +22,10 @@
 PORT=3000
 JWT_SECRET=super-secret-string
 ADMIN_EMAIL=admin@example.com
-<<<<<<< HEAD
-ADMIN_PASSWORD=password
-LEGACY_ADMIN_USERNAME=admin
-LEGACY_ADMIN_PASSWORD=password
-TIMEKEEPER_EMAIL=timekeeper@example.com
-TIMEKEEPER_PASSWORD=password
-TIMEKEEPER_DEPOT=Makumbura
-LEGACY_TIMEKEEPER_USERNAME=timekeeper
-```
-
-The secret values are used to provision the first admin, a default timekeeper, and to sign authentication tokens. When the `users` table is empty the server will create the admin account using `ADMIN_EMAIL`/`ADMIN_PASSWORD` and a timekeeper at `TIMEKEEPER_EMAIL`.
-
-> **Quick start credentials:**
-> * Admin – `admin@example.com` / `password` (username `admin` also works)
-> * Timekeeper – `timekeeper@example.com` / `password` (username `timekeeper`)
-=======
 ADMIN_PASSWORD=super-secure-password
 ```
 
 The secret values are used to provision the first admin and to sign authentication tokens. When the `users` table is empty the server will create the admin account using `ADMIN_EMAIL`/`ADMIN_PASSWORD`.
->>>>>>> e9dbcae4
 
 ## Installation
 
@@ -102,13 +85,7 @@
 To authenticate:
 
 ```bash
-<<<<<<< HEAD
-TOKEN=$(curl -s -X POST http://localhost:3000/api/login \
-  -H 'Content-Type: application/json' \
-  -d '{"identifier":"admin@example.com","password":"password"}' | jq -r '.token')
-=======
 TOKEN=$(curl -s -X POST http://localhost:3000/api/login   -H 'Content-Type: application/json'   -d '{"email":"admin@example.com","password":"super-secure-password"}' | jq -r '.token')
->>>>>>> e9dbcae4
 
 curl -H "Authorization: Bearer $TOKEN" http://localhost:3000/api/buses
 ```
@@ -121,11 +98,7 @@
 
 ## Troubleshooting
 
-<<<<<<< HEAD
-* **Cannot login:** try the default credentials (`admin@example.com` / `password` or `timekeeper@example.com` / `password`). Delete `timetable.db` to trigger the seed using the values from your `.env` file if you have customised them.
-=======
 * **Cannot login:** ensure the database contains an admin user. Delete `timetable.db` to trigger the seed using `ADMIN_EMAIL`/`ADMIN_PASSWORD`.
->>>>>>> e9dbcae4
 * **Search returns nothing:** confirm you imported data (`buses.json`) and that the `availability` array contains the day you are querying.
 * **403/401 errors in admin UI:** tokens expire after one hour. Log out and sign back in to obtain a fresh token.
 
