--- conflicted
+++ resolved
@@ -1,185 +1,5 @@
 # SL Bus Timetable
 
-<<<<<<< HEAD
-A Firebase-backed toolkit for managing and sharing Sri Lanka expressway bus schedules. The project ships three role-based single-page apps — a public search portal, an admin console, and a timekeeper dashboard — that all talk directly to the same Firestore database and reuse Firebase Authentication for sign-in.
-
-## Project structure
-
-```
-slbustimetable/
-├── index.html             # Passenger search experience
-├── admin.html             # Admin console for managing buses and fare presets
-├── timekeeper.html        # Depot timekeeper console with day-specific controls
-├── user_management.html   # Helper screen for reviewing role assignments
-├── firebase.json          # Firebase Hosting / emulator configuration
-├── server.js              # Optional legacy SQLite API (not required when using Firebase)
-├── buses.json             # Example data set used by the legacy API
-└── package.json           # Convenience scripts for local hosting
-```
-
-Only the HTML files are required when hosting on Firebase or any static host. The Node/SQLite server is kept for historical reference and can be ignored when working with the Firebase backend.
-
-## 1. Configure Firebase
-
-1. Create (or reuse) a Firebase project with Authentication and Cloud Firestore enabled.
-2. Add Web App credentials from the Firebase console and copy the `firebaseConfig` object.
-3. Paste the config into the following files, replacing the existing placeholder values:
-   - `index.html`
-   - `admin.html`
-   - `timekeeper.html`
-   - `user_management.html`
-4. If you prefer to keep secrets out of version control, extract the config into `firebase-config.js` and include it before the inline scripts in each page.
-
-### Authentication setup
-
-* Enable **Email/Password** sign-in.
-* Create users for each operator from the Firebase console (or via your existing onboarding workflow).
-* In Cloud Firestore, create a `users/{uid}` document for every authenticated user and add a `role` field with one of:
-  * `admin` – full access to `admin.html` and `user_management.html`
-  * `timekeeper` – access to `timekeeper.html`
-* Optionally store extra profile data (e.g., `depot`) on the same document. The timekeeper console reads a `depot` string to limit schedules to a single depot.
-
-### Firestore collections used by the UI
-
-| Collection | Purpose | Key fields |
-|------------|---------|------------|
-| `buses` | Master timetable data. Created/edited by admins, read by all apps. | `route`, `operator`, `departsFrom`, `arrivesAt`, `departureTime`, `arrivalTime`, `price`, `availability` (array of weekdays), `stops` (array of strings), `sortOrder` (number), `status`, `specialDates` (array of ISO `YYYY-MM-DD` strings when the bus runs outside its weekly pattern).
-| `priceMatrix` | Fare presets that feed autocomplete across forms. | `origin`, `destination`, `price`, `updatedAt`, `updatedBy` |
-| `busStatusOverrides` | Day-specific status changes created by timekeepers. | `busId`, `date` (ISO string), `depot`, `status`, `updatedAt`, `updatedBy` |
-| `users` | Role metadata for authenticated users. | `email`, `role`, `depot` |
-
-> 💡 Existing data created before this update will continue to work. The new collections (`priceMatrix` and `busStatusOverrides`) are optional – the UI simply shows empty states until entries are created.
-
-## 2. Local development options
-
-### Firebase Hosting / emulators (recommended)
-
-```bash
-npm install
-npm run dev        # runs firebase emulators:start with hosting, auth, and firestore
-```
-
-This serves all HTML files at `http://localhost:5000` using the Firebase emulators defined in `firebase.json`. The emulated services let you test authentication, Firestore rules, and the UI without touching production data.
-
-### Static preview without Firebase
-
-If you only need a static preview of the markup, you can open the HTML files directly in a browser. The Firebase SDK will report a configuration error until valid credentials are supplied.
-
-### Legacy Express/SQLite API (optional)
-
-The original Gemini prototype also shipped with a simple Express server (`server.js`) that reads from `timetable.db`. This backend is no longer required for the Firebase workflow, but the code remains in case you need to migrate data from SQLite or run load tests. Start it with:
-
-```bash
-npm install
-npm start
-```
-
-## 3. Feature overview
-
-### Admin console (`admin.html`)
-
-* Email/password login via Firebase Authentication.
-* Real-time timetable table with drag-and-drop ordering (powered by SortableJS).
-* Modal forms for single bus CRUD and frequency-based bulk creation.
-* Price matrix management: curate origin/destination pairs once and auto-fill fare inputs everywhere.
-* Location suggestions shared with timekeepers and passengers.
-
-### Timekeeper console (`timekeeper.html`)
-
-* Depot-specific view filtered by the signed-in user’s `depot` value.
-* Day picker with live schedules sourced from the shared `buses` collection.
-* Status buttons (“Scheduled”, “Departed”, “Arrived”, “Delayed”, “Cancelled”) that write to `busStatusOverrides` for the selected date only.
-* Support for creating either temporary (single-day) or permanent buses with the same detail form used by admins.
-* Fare and location auto-complete backed by the shared price matrix.
-
-### Passenger search (`index.html`)
-
-* Modern glassmorphism interface with responsive design, reduced-motion support, and accessible live updates.
-* Autocomplete suggestions for origin/destination based on existing buses and price presets.
-* Date-aware filtering that merges base schedules with any single-day services or overrides.
-* Highlighting of the next upcoming departure and collapsible stop previews.
-
-### User management helper (`user_management.html`)
-
-* Simple list of Firestore `users` documents so admins can verify assigned roles and depots.
-* Guidance for manually creating or removing Firebase Authentication accounts (the UI does not call privileged admin APIs).
-
-## 4. Security rules checklist
-
-To keep production data safe, ensure your Firestore rules enforce role-based access. Example (simplified) rules:
-
-```javascript
-rules_version = '2';
-service cloud.firestore {
-  match /databases/{database}/documents {
-    function isSignedIn() {
-      return request.auth != null;
-    }
-
-    function isAdmin() {
-      return isSignedIn() && get(/databases/$(database)/documents/users/$(request.auth.uid)).data.role == 'admin';
-    }
-
-    function isTimekeeper() {
-      return isSignedIn() && get(/databases/$(database)/documents/users/$(request.auth.uid)).data.role == 'timekeeper';
-    }
-
-    match /buses/{busId} {
-      allow read: if true;                       // Public timetable
-      allow write: if isAdmin();                 // Admin + timekeeper creation uses callable rules if desired
-    }
-
-    match /priceMatrix/{docId} {
-      allow read: if isSignedIn();
-      allow write: if isAdmin();
-    }
-
-    match /busStatusOverrides/{docId} {
-      allow read: if isSignedIn();
-      allow write: if isTimekeeper();
-    }
-
-    match /users/{userId} {
-      allow read: if isAdmin();
-      allow write: if isAdmin() && userId == request.auth.uid;
-    }
-  }
-}
-```
-
-Adjust the rules to fit your exact requirements, especially if you need timekeepers to create temporary buses or if you expose extra admin-only metadata.
-
-## 5. Migrating existing data
-
-* **Buses:** The UI reads existing `buses` documents as-is. To take advantage of drag-and-drop ordering, add a numeric `sortOrder` field (0-based). If omitted, Firestore will store `null` and the UI still renders but drag-and-drop won’t persist order.
-* **Statuses:** Legacy `status` fields remain respected. Day-specific overrides are optional and stored separately.
-* **Fare presets:** Populate the new `priceMatrix` collection manually or via the admin UI to unlock autocomplete.
-
-## 6. Troubleshooting
-
-| Symptom | Likely cause | Fix |
-|---------|--------------|-----|
-| Login form loops or shows “Access Denied” | No `users/{uid}` document or missing `role` field | Create the doc with the correct role value (`admin` or `timekeeper`). |
-| Price suggestions never appear | No documents in `priceMatrix` or Firestore rules block reads | Add entries via the admin price matrix card and verify Firestore rules. |
-| Timekeeper status buttons do nothing | Missing write access to `busStatusOverrides` | Update Firestore rules to allow timekeeper role writes. |
-| Passenger page says “Configuration Error” | Firebase config not supplied | Paste the correct config into all HTML files or include a shared config script. |
-
-## 7. Deployment
-
-Deploy the project using any static host (Firebase Hosting, Netlify, Vercel, etc.). For Firebase Hosting:
-
-```bash
-firebase login
-firebase init hosting   # choose "Use existing project" and select your Firebase project
-firebase deploy --only hosting
-```
-
-Once deployed, all three role-based apps (admin, timekeeper, user management) and the public search page will connect to the same Firebase backend, so the users you already created can continue to sign in with their original credentials.
-
----
-
-Questions or suggestions? File an issue or reach out — happy to help keep the buses running on time!
-=======
 A Node.js + SQLite application that serves a unified API for the Sri Lanka expressway bus timetable and three HTML front-ends:
 
 * `index.html` – public journey search experience powered entirely by the REST API.
@@ -284,5 +104,4 @@
 
 ## License
 
-MIT
->>>>>>> 5dbaf09b
+MIT